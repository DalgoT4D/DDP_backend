name: Python package

on:
  push:
    branches: [run-scripts]
  pull_request:
    branches: [run-scripts]

jobs:
  build:
    runs-on: ubuntu-latest
    strategy:
      matrix:
        python-version: ["3.10"]
        redis-version: [6]

    steps:
      - uses: actions/checkout@v3
      - name: Set up Python ${{ matrix.python-version }}
        uses: actions/setup-python@v4
        with:
          python-version: ${{ matrix.python-version }}
      - name: Start Redis
        uses: supercharge/redis-github-action@1.5.0
        with:
          redis-version: ${{ matrix.redis-version }}
      - name: Create logs directory
        run: mkdir -p ddpui/logs
      - name: Install dependencies
        run: |
          python -m pip install --upgrade pip
          if [ -f requirements.txt ]; then pip install -r requirements.txt; fi
      - name: Create known_hosts file
        run: |
          mkdir -p ~/.ssh
          touch ~/.ssh/known_hosts
      - name: Add remote host key to known_hosts
        run: ssh-keyscan ${{ secrets.SERVERIP }} >> ~/.ssh/known_hosts
      - name: Set up port forwarding via SSH
        run: |
          eval `ssh-agent -s`
          ssh-add - <<< "${{ secrets.SSH_PRIVATE_KEY }}"
          ssh -L 8080:localhost:8080 -L 5433:${{ secrets.DBHOST }}:5432 ${{ secrets.SERVER }} -f -N
      - name: Test with pytest
        env:
          AIRBYTE_SERVER_HOST: localhost
          AIRBYTE_SERVER_PORT: 8000
          AIRBYTE_SERVER_APIVER: v1
          AIRBYTE_API_TOKEN: ${{ secrets.AIRBYTE_API_TOKEN }}
          DBHOST: localhost
          DBPORT: 5433
          DBNAME: ${{ secrets.DBNAME }}
          DBUSER: ${{ secrets.DBUSER }}
          DBPASSWORD: ${{ secrets.DBPASSWORD }}
          PREFECT_PROXY_API_URL: http://localhost:8080
          DEV_SECRETS_DIR: /tmp/
          CLIENTDBT_ROOT: /tmp
        run: |
          coverage run -m pytest ddpui/tests/unit_integration_tests/test_airbyte_service.py ddpui/tests/unit_integration_tests/test_utils.py ddpui/tests/unit_tests/test_prefect_service.py ddpui/tests/helper/test_airbyte_unit_schemas.py ddpui/tests/helper/test_auth.py ddpui/tests/helper/test_dev_secretsmanager.py ddpui/tests/helper/test_secretsmanager.py ddpui/tests/helper/test_airbytehelpers.py ddpui/tests/api_tests/test_user_org_api.py ddpui/tests/api_tests/test_dbt_api.py
          coverage report --fail-under=70
          coverage xml
      - name: Check coverage percentage
        run: |
          coverage_percentage=$(coverage report --show-missing | tail -n 1 | awk '{print $4}')
          if (( $(echo "$coverage_percentage < 70" | bc -l) )); then
            echo "Coverage percentage is below 70%"
            exit 1
          fi
      - name: Upload coverage reports to codecov
        uses: codecov/codecov-action@v3
        with:
          token: ${{ secrets.CODECOV_TOKEN }}
          fail_ci_if_error: true
      - name: Deploy to EC2
        run: |
<<<<<<< HEAD
          pip install pytest
          pip install pytest-cov
          pytest ddpui/tests/unit_integration_tests/test_airbyte_service_unit.py --doctest-modules --junitxml=junit/test-results.xml --cov=com --cov-report=xml --cov-report=html
          python scripts/test-airbyte-api.py
=======
          eval `ssh-agent -s`
          ssh-add - <<< "${{ secrets.SSH_PRIVATE_KEY }}"
          ssh ${{ secrets.SERVER }} "source ~/.nvm/nvm.sh; cd /home/ddp/DDP_backend; git pull; pm2 restart django-celery-worker django-backend"
>>>>>>> 46afd906
<|MERGE_RESOLUTION|>--- conflicted
+++ resolved
@@ -73,13 +73,6 @@
           fail_ci_if_error: true
       - name: Deploy to EC2
         run: |
-<<<<<<< HEAD
-          pip install pytest
-          pip install pytest-cov
-          pytest ddpui/tests/unit_integration_tests/test_airbyte_service_unit.py --doctest-modules --junitxml=junit/test-results.xml --cov=com --cov-report=xml --cov-report=html
-          python scripts/test-airbyte-api.py
-=======
           eval `ssh-agent -s`
           ssh-add - <<< "${{ secrets.SSH_PRIVATE_KEY }}"
-          ssh ${{ secrets.SERVER }} "source ~/.nvm/nvm.sh; cd /home/ddp/DDP_backend; git pull; pm2 restart django-celery-worker django-backend"
->>>>>>> 46afd906
+          ssh ${{ secrets.SERVER }} "source ~/.nvm/nvm.sh; cd /home/ddp/DDP_backend; git pull; pm2 restart django-celery-worker django-backend"