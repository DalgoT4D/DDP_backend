--- conflicted
+++ resolved
@@ -69,17 +69,7 @@
           DEV_SECRETS_DIR: /tmp/
           CLIENTDBT_ROOT: /tmp
         run: |
-<<<<<<< HEAD
-          coverage run -m pytest \
-          ddpui/tests/services/ \
-          ddpui/tests/utils/ \
-          ddpui/tests/helper/ \
-          ddpui/tests/api_tests/ \
-          ddpui/tests/core/ \
-          ddpui/tests/core/datainsights
-=======
           coverage run -m pytest --durations=20
->>>>>>> 964c06ff
           coverage report --fail-under=70
           coverage xml
       - name: Check coverage percentage
