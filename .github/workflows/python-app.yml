name: Python package

on:
  push:
    branches: [main]
  pull_request:
    branches: [main]

jobs:
  build:
    runs-on: ubuntu-latest
    strategy:
      matrix:
        python-version: ["3.10"]
        redis-version: [6]

    steps:
      - uses: actions/checkout@v3
      - name: Set up Python ${{ matrix.python-version }}
        uses: actions/setup-python@v4
        with:
          python-version: ${{ matrix.python-version }}
      - name: Start Redis
        uses: supercharge/redis-github-action@1.5.0
        with:
          redis-version: ${{ matrix.redis-version }}
      - name: Create logs directory
        run: mkdir -p ddpui/logs
      - name: Install dependencies
        run: |
          python -m pip install --upgrade pip
          if [ -f requirements.txt ]; then pip install -r requirements.txt; fi
      - name: Create whitelist.py
        run: cp ddpui/assets/whitelist.template.py ddpui/assets/whitelist.py
      - name: Create known_hosts file
        run: |
          mkdir -p ~/.ssh
          touch ~/.ssh/known_hosts
      - name: Add remote host key to known_hosts
        run: ssh-keyscan ${{ secrets.SERVERIP }} >> ~/.ssh/known_hosts
      - name: Set up port forwarding via SSH
        run: |
          eval `ssh-agent -s`
          ssh-add - <<< "${{ secrets.SSH_PRIVATE_KEY }}"
          ssh -L 8080:localhost:8080 -L 5433:${{ secrets.DBHOST }}:5432 ${{ secrets.SERVER }} -f -N
      - name: Test with pytest
        env:
          AIRBYTE_SERVER_HOST: localhost
          AIRBYTE_SERVER_PORT: 8000
          AIRBYTE_SERVER_APIVER: v1
          AIRBYTE_API_TOKEN: ${{ secrets.AIRBYTE_API_TOKEN }}
          DBHOST: localhost
          DBPORT: 5433
          DBNAME: ${{ secrets.DBNAME }}
          DBUSER: ${{ secrets.DBUSER }}
          DBPASSWORD: ${{ secrets.DBPASSWORD }}
          PREFECT_PROXY_API_URL: http://localhost:8080
          DEV_SECRETS_DIR: /tmp/
          CLIENTDBT_ROOT: /tmp
        run: |
          coverage run -m pytest \
          ddpui/tests/services/test_airbyte_service.py \
          ddpui/tests/services/test_prefect_service.py \
          ddpui/tests/services/test_dbt_service.py \
          ddpui/tests/utils/test_deleteorg.py \
          ddpui/tests/utils/test_deploymentblocks.py \
          ddpui/tests/utils/test_helpers.py \
          ddpui/tests/helper/test_airbyte_unit_schemas.py \
          ddpui/tests/helper/test_auth.py \
          ddpui/tests/helper/test_dev_secretsmanager.py \
          ddpui/tests/helper/test_secretsmanager.py \
          ddpui/tests/helper/test_airbytehelpers.py \
          ddpui/tests/helper/test_prefectlogs.py \
          ddpui/tests/api_tests/test_user_org_api.py \
          ddpui/tests/api_tests/test_warehouse_api.py \
          ddpui/tests/api_tests/test_dbt_api.py \
          ddpui/tests/api_tests/test_airbyte_api.py \
          ddpui/tests/api_tests/test_airbyte_api_v1.py \
          ddpui/tests/api_tests/test_pipeline_api.py \
          ddpui/tests/api_tests/test_orgtask_api.py \
<<<<<<< HEAD
          ddpui/tests/core/test_pipelinefunctions.py \
          ddpui/tests/core/datainsights
=======
          ddpui/tests/api_tests/test_user_preferences_api.py \
          ddpui/tests/api_tests/test_notifications_api.py \
          ddpui/tests/core/test_pipelinefunctions.py
          ddpui/tests/core/test_notifications_service.py \
>>>>>>> fdcb2eec
          coverage report --fail-under=70
          coverage xml
      - name: Check coverage percentage
        run: |
          coverage_percentage=$(coverage report --show-missing | tail -n 1 | awk '{print $4}')
          if (( $(echo "$coverage_percentage < 70" | bc -l) )); then
            echo "Coverage percentage is below 70%"
            exit 1
          fi
      - name: Upload coverage reports to codecov
        uses: codecov/codecov-action@v3
        with:
          token: ${{ secrets.CODECOV_TOKEN }}
          fail_ci_if_error: true
      - name: Deploy to EC2
        run: |
          eval `ssh-agent -s`
          ssh-add - <<< "${{ secrets.SSH_PRIVATE_KEY }}"
          ssh ${{ secrets.SERVER }} "source ~/.nvm/nvm.sh; cd /home/ddp/DDP_backend; git pull; pm2 restart django-celery-worker django-backend"<|MERGE_RESOLUTION|>--- conflicted
+++ resolved
@@ -78,15 +78,11 @@
           ddpui/tests/api_tests/test_airbyte_api_v1.py \
           ddpui/tests/api_tests/test_pipeline_api.py \
           ddpui/tests/api_tests/test_orgtask_api.py \
-<<<<<<< HEAD
+          ddpui/tests/api_tests/test_user_preferences_api.py \
+          ddpui/tests/api_tests/test_notifications_api.py \
           ddpui/tests/core/test_pipelinefunctions.py \
           ddpui/tests/core/datainsights
-=======
-          ddpui/tests/api_tests/test_user_preferences_api.py \
-          ddpui/tests/api_tests/test_notifications_api.py \
-          ddpui/tests/core/test_pipelinefunctions.py
           ddpui/tests/core/test_notifications_service.py \
->>>>>>> fdcb2eec
           coverage report --fail-under=70
           coverage xml
       - name: Check coverage percentage
