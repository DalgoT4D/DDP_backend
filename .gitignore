--- conflicted
+++ resolved
@@ -4,10 +4,6 @@
 *$py.class
 # C extensions
 *.so
-<<<<<<< HEAD
-devsecrets
-=======
->>>>>>> c761e148
 dbt-venv/
 # Distribution / packaging
 .Python
