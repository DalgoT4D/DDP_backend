--- conflicted
+++ resolved
@@ -429,7 +429,22 @@
     return None, {"success": True, "res": unread_count}
 
 
-<<<<<<< HEAD
+def mark_all_notifications_as_read(
+    orguser_id: int,
+) -> Tuple[Optional[str], Optional[Dict[str, Any]]]:
+    """
+    Marks all notifications as read for the given user.
+    Returns the number of notifications updated.
+    """
+    try:
+        updated_count = NotificationRecipient.objects.filter(
+            recipient__id=orguser_id, read_status=False
+        ).update(read_status=True)
+        return None, {"success": True, "updated_count": updated_count}
+    except Exception as e:
+        return str(e), None
+
+
 # get urgent notifications that haven't been dismissed
 def get_urgent_notifications(
     orguser: OrgUser,
@@ -472,20 +487,4 @@
     """
     Get notifications for a specific category for the user.
     """
-    return fetch_user_notifications_v1(orguser, page, limit, category=category)
-=======
-def mark_all_notifications_as_read(
-    orguser_id: int,
-) -> Tuple[Optional[str], Optional[Dict[str, Any]]]:
-    """
-    Marks all notifications as read for the given user.
-    Returns the number of notifications updated.
-    """
-    try:
-        updated_count = NotificationRecipient.objects.filter(
-            recipient__id=orguser_id, read_status=False
-        ).update(read_status=True)
-        return None, {"success": True, "updated_count": updated_count}
-    except Exception as e:
-        return str(e), None
->>>>>>> 568a337a
+    return fetch_user_notifications_v1(orguser, page, limit, category=category)