"""Chart service module for handling chart business logic"""

from typing import Optional, List, Dict, Any, Tuple
from datetime import datetime, date, timedelta
from decimal import Decimal
import hashlib
import json

from django.utils import timezone
from sqlalchemy import column, func, and_, or_, text
from sqlalchemy.dialects import postgresql

from ddpui.models.org import OrgWarehouse
from ddpui.models.visualization import Chart
from ddpui.datainsights.query_builder import AggQueryBuilder
from ddpui.datainsights.warehouse.warehouse_factory import WarehouseFactory
from ddpui.datainsights.warehouse.warehouse_interface import Warehouse
from ddpui.dbt_automation.utils.warehouseclient import get_client
from ddpui.utils.custom_logger import CustomLogger
from ddpui.utils.secretsmanager import retrieve_warehouse_credentials
from ddpui.core.dbtautomation_service import map_airbyte_keys_to_postgres_keys
from ddpui.schemas.chart_schema import (
    ChartDataPayload,
    ChartDataResponse,
    DataPreviewResponse,
    ExecuteChartQuery,
    TransformDataForChart,
)


def get_pagination_params(payload: ChartDataPayload):
    """
    Extract pagination parameters from payload.
    Returns (limit, offset) tuple with proper defaults.
    """
    # Check if pagination is enabled in extra_config
    if (
        payload.extra_config
        and payload.extra_config.get("pagination")
        and payload.extra_config["pagination"].get("enabled")
    ):
        page_size = payload.extra_config["pagination"].get("page_size", 50)
        # For preview/build, always start from offset 0
        return page_size, 0
    else:
        # Default pagination when not explicitly set
        # Use old payload.limit/offset if available (backward compatibility)
        limit = getattr(payload, "limit", 100)
        offset = getattr(payload, "offset", 0)
        return limit, offset


logger = CustomLogger("ddpui.charts")

# Global configuration for null value handling
NULL_VALUE_LABEL = "Unknown"


def handle_null_value(value: Any, null_label: Optional[str] = None) -> Any:
    """Convert None/null values to configured label for display purposes

    Args:
        value: The value to check for None
        null_label: Optional custom label to use instead of default

    Returns:
        The original value if not None, otherwise the null label
    """
    if value is None:
        return null_label or NULL_VALUE_LABEL
    return value


def safe_get_value(row: Dict[str, Any], key: str, null_label: Optional[str] = None) -> Any:
    """Safely get value from dict with null handling

    Args:
        row: Dictionary to get value from
        key: Key to look up
        null_label: Optional custom label for null values

    Returns:
        The value with null handling applied
    """
    value = row.get(key)
    return handle_null_value(value, null_label)


def get_warehouse_client(org_warehouse: OrgWarehouse) -> Warehouse:
    """Get warehouse client using the standard method"""
    return WarehouseFactory.get_warehouse_client(org_warehouse)


def get_aggregate_column_name(aggregate_func: str, aggregate_col: str) -> str:
    """Get the correct aggregate column name for data retrieval"""
    if aggregate_func and aggregate_func.lower() == "count" and aggregate_col is None:
        return "count_all"
    if aggregate_func:
        return f"{aggregate_func}_{aggregate_col}"
    return "unknown_metric"


def get_aggregate_display_name(aggregate_func: str, aggregate_col: str) -> str:
    """Get the display name for aggregate columns in chart legends"""
    if aggregate_func and aggregate_func.lower() == "count" and aggregate_col is None:
        return "Total Count"
    if aggregate_func:
        return f"{aggregate_func}({aggregate_col})"
    return "Unknown Metric"


def convert_value(value: Any, preserve_none: bool = False) -> Any:
    """Convert values to JSON-serializable format

    Args:
        value: The value to convert
        preserve_none: If True, return None as-is; if False, convert to NULL_VALUE_LABEL

    Returns:
        JSON-serializable value
    """
    if value is None:
        return None if preserve_none else NULL_VALUE_LABEL
    elif isinstance(value, datetime):
        return value.isoformat()
    elif isinstance(value, date):
        return value.isoformat()
    elif isinstance(value, Decimal):
        return float(value)
    return value


def build_multi_metric_query(
    payload: ChartDataPayload,
    query_builder: AggQueryBuilder,
) -> AggQueryBuilder:
    """Build query for multiple metrics on bar/line/pie/table/map charts"""
    if not payload.dimension_col:
        raise ValueError("dimension_col is required for multiple metrics charts")

    if not payload.metrics or len(payload.metrics) == 0:
        raise ValueError("At least one metric is required for multiple metrics charts")

    # Add dimension column
    query_builder.add_column(column(payload.dimension_col))

    # Add all metrics as aggregate columns
    for metric in payload.metrics:
        if not metric.aggregation:
            raise ValueError(f"Aggregation function is required for metric")

        # Handle count with None column case
        if metric.aggregation.lower() == "count" and metric.column is None:
            alias = f"count_all_{metric.alias}" if metric.alias else "count_all"
        else:
            if not metric.column:
                raise ValueError(f"Column is required for {metric.aggregation} aggregation")
            alias = metric.alias or f"{metric.aggregation}_{metric.column}"

        query_builder.add_aggregate_column(
            metric.column,
            metric.aggregation,
            alias,
        )

    # Group by dimension column
    query_builder.group_cols_by(payload.dimension_col)

    # Add extra dimension if specified
    if payload.extra_dimension:
        query_builder.add_column(column(payload.extra_dimension))
        query_builder.group_cols_by(payload.extra_dimension)

    return query_builder


def build_chart_query(
    payload: ChartDataPayload,
) -> AggQueryBuilder:
    """Build query using unified AggQueryBuilder for both raw and aggregated queries"""
    query_builder = AggQueryBuilder()
    query_builder.fetch_from(payload.table_name, payload.schema_name)

    if payload.computation_type == "raw":
        if payload.x_axis:
            query_builder.add_column(column(payload.x_axis))
        if payload.y_axis:
            query_builder.add_column(column(payload.y_axis))
        if payload.extra_dimension:
            query_builder.add_column(column(payload.extra_dimension))

        # Validate that at least one column is specified
        if not payload.x_axis and not payload.y_axis:
            raise ValueError(
                "At least one column (x_axis or y_axis) must be specified for raw data"
            )

    else:  # aggregated
<<<<<<< HEAD
        # All aggregated charts must use metrics
        if not payload.metrics or len(payload.metrics) == 0:
            raise ValueError("At least one metric is required for aggregated charts")
=======
        # Check if multiple metrics are provided for bar/line/pie/table/map charts
        if payload.metrics and payload.chart_type in ["bar", "line", "pie", "table", "map"]:
            # Use multiple metrics approach
            query_builder = build_multi_metric_query(payload, query_builder)

            # Apply chart-level filters, sorting, and pagination (same as single metric approach)

            # Apply dashboard filters if provided
            if payload.dashboard_filters:
                query_builder = apply_dashboard_filters(query_builder, payload.dashboard_filters)

            # Apply chart-level filters if provided
            if payload.extra_config and payload.extra_config.get("filters"):
                query_builder = apply_chart_filters(query_builder, payload.extra_config["filters"])

            # Apply chart-level sorting if provided
            if payload.extra_config and payload.extra_config.get("sort"):
                query_builder = apply_chart_sorting(
                    query_builder, payload.extra_config["sort"], payload
                )

            # Apply pagination
            limit, offset = get_pagination_params(payload)
            query_builder.limit_rows(limit)
            query_builder.offset_rows(offset)

            return query_builder
>>>>>>> 5d265dc4

        # For number charts, we don't need dimension columns
        if payload.chart_type == "number":
            # Use first metric for number charts
            metric = payload.metrics[0]

            # Handle count with None column case
            if metric.aggregation.lower() == "count" and metric.column is None:
                alias = f"count_all_{metric.alias}" if metric.alias else "count_all"
            else:
                if not metric.column:
                    raise ValueError(f"Column is required for {metric.aggregation} aggregation")
                alias = metric.alias or f"{metric.aggregation}_{metric.column}"

            # Just add the aggregate column without any grouping
            query_builder.add_aggregate_column(
                metric.column,
                metric.aggregation,
                alias,
            )
        elif payload.chart_type == "pie":
            # Pie charts need dimension and one metric
            if not payload.dimension_col:
                raise ValueError("dimension_col is required for pie charts")

            # Add dimension column
            query_builder.add_column(column(payload.dimension_col))

            # Add extra dimension if specified (for combination slices)
            if payload.extra_dimension:
                query_builder.add_column(column(payload.extra_dimension))

            # Use first metric for pie charts
            metric = payload.metrics[0]

            # Handle count with None column case
            if metric.aggregation.lower() == "count" and metric.column is None:
                alias = f"count_all_{metric.alias}" if metric.alias else "count_all"
            else:
                if not metric.column:
                    raise ValueError(f"Column is required for {metric.aggregation} aggregation")
                alias = metric.alias or f"{metric.aggregation}_{metric.column}"

            # Add aggregate column
            query_builder.add_aggregate_column(
                metric.column,
                metric.aggregation,
                alias,
            )

            # Group by dimension column and extra dimension if provided
            query_builder.group_cols_by(payload.dimension_col)
            if payload.extra_dimension:
                query_builder.group_cols_by(payload.extra_dimension)
        else:
            # Bar, line, and other charts - use multi-metric query
            query_builder = build_multi_metric_query(payload, query_builder)

    # Apply dashboard filters if provided
    if payload.dashboard_filters:
        query_builder = apply_dashboard_filters(query_builder, payload.dashboard_filters)

    # Apply chart-level filters if provided
    if payload.extra_config and payload.extra_config.get("filters"):
        query_builder = apply_chart_filters(query_builder, payload.extra_config["filters"])

    # Apply chart-level sorting if provided
    if payload.extra_config and payload.extra_config.get("sort"):
        query_builder = apply_chart_sorting(query_builder, payload.extra_config["sort"], payload)

    # Apply pagination
    limit, offset = get_pagination_params(payload)
    query_builder.limit_rows(limit)
    query_builder.offset_rows(offset)

    return query_builder


def apply_dashboard_filters(
    query_builder: AggQueryBuilder, filters: List[Dict[str, Any]]
) -> AggQueryBuilder:
    """Apply dashboard filters to the query builder using WHERE clauses

    Args:
        query_builder: The AggQueryBuilder instance to modify
        filters: List of resolved filter dictionaries with format:
                {
                    'filter_id': str,
                    'column': str,
                    'type': str ('value', 'numerical', or 'datetime'),
                    'value': Any,
                    'settings': dict
                }

    Returns:
        Modified query builder with applied filters
    """
    if not filters:
        return query_builder

    for filter_config in filters:
        column_name = filter_config["column"]
        filter_type = filter_config["type"]
        value = filter_config["value"]

        if value is None:
            continue

        if filter_type == "value":
            if isinstance(value, list):
                # Multiple values - use IN clause
                if len(value) > 0:
                    # Convert list values to proper SQL format
                    query_builder.where_clause(column(column_name).in_(value))
            else:
                # Single value - use equality
                query_builder.where_clause(column(column_name) == value)

        elif filter_type == "numerical":
            if isinstance(value, dict):
                # Range filter
                if "min" in value and "max" in value:
                    query_builder.where_clause(
                        and_(
                            column(column_name) >= value["min"], column(column_name) <= value["max"]
                        )
                    )
            else:
                # Single numerical value
                query_builder.where_clause(column(column_name) == value)

        elif filter_type == "datetime":
            # NEW: Handle datetime filters
            if isinstance(value, dict):
                # Date range filter
                if "start_date" in value and value["start_date"]:
                    query_builder.where_clause(column(column_name) >= value["start_date"])
                if "end_date" in value and value["end_date"]:
                    # Add 1 day to end_date to include the full day
                    end_date_inclusive = value["end_date"] + "T23:59:59"
                    query_builder.where_clause(column(column_name) <= end_date_inclusive)
            elif isinstance(value, str):
                # Single date - filter for that specific day
                start_of_day = value + "T00:00:00"
                end_of_day = value + "T23:59:59"
                query_builder.where_clause(
                    and_(column(column_name) >= start_of_day, column(column_name) <= end_of_day)
                )

    return query_builder


def apply_chart_filters(
    query_builder: AggQueryBuilder, filters: List[Dict[str, Any]]
) -> AggQueryBuilder:
    """Apply chart-level filters to the query builder using WHERE clauses

    Groups filters by column+operator combination and uses OR logic for same combinations
    to handle cases like: state_name = 'A' OR state_name = 'B'

    Args:
        query_builder: The AggQueryBuilder instance to modify
        filters: List of chart filter dictionaries with format:
                {
                    'column': str,
                    'operator': str,
                    'value': Any,
                    'data_type': str (optional)
                }

    Returns:
        Modified query builder with applied filters
    """
    if not filters:
        return query_builder

    from collections import defaultdict

    # Group filters by column+operator combination
    grouped_filters = defaultdict(list)
    single_filters = []

    for filter_config in filters:
        column_name = filter_config["column"]
        operator = filter_config["operator"]
        value = filter_config["value"]

        if not column_name or operator is None:
            continue

        # Operators that can be grouped (multiple values with OR)
        if operator in ["equals", "not_equals"]:
            grouped_filters[(column_name, operator)].append(value)
        else:
            # Other operators are applied individually
            single_filters.append(filter_config)

    # Apply grouped filters (multiple values with OR logic)
    for (column_name, operator), values in grouped_filters.items():
        if len(values) == 1:
            # Single value, apply normally
            value = values[0]
            if operator == "equals":
                query_builder.where_clause(column(column_name) == value)
            elif operator == "not_equals":
                query_builder.where_clause(column(column_name) != value)
        else:
            # Multiple values, use OR logic
            if operator == "equals":
                # state_name = 'A' OR state_name = 'B' OR state_name = 'C'
                or_conditions = [column(column_name) == value for value in values]
                query_builder.where_clause(or_(*or_conditions))
            elif operator == "not_equals":
                # state_name != 'A' AND state_name != 'B' AND state_name != 'C'
                and_conditions = [column(column_name) != value for value in values]
                query_builder.where_clause(and_(*and_conditions))

    # Apply single filters (non-groupable operators)
    for filter_config in single_filters:
        column_name = filter_config["column"]
        operator = filter_config["operator"]
        value = filter_config["value"]

        if operator == "greater_than":
            query_builder.where_clause(column(column_name) > value)
        elif operator == "less_than":
            query_builder.where_clause(column(column_name) < value)
        elif operator == "greater_than_equal":
            query_builder.where_clause(column(column_name) >= value)
        elif operator == "less_than_equal":
            query_builder.where_clause(column(column_name) <= value)
        elif operator == "like":
            query_builder.where_clause(column(column_name).like(f"%{value}%"))
        elif operator == "like_case_insensitive":
            query_builder.where_clause(
                func.lower(column(column_name)).like(f"%{str(value).lower()}%")
            )
        elif operator == "contains":  # Keep for backward compatibility
            query_builder.where_clause(column(column_name).like(f"%{value}%"))
        elif operator == "not_contains":  # Keep for backward compatibility
            query_builder.where_clause(~column(column_name).like(f"%{value}%"))
        elif operator == "in":
            # Convert comma-separated string to list
            if isinstance(value, str):
                values = [v.strip() for v in value.split(",") if v.strip()]
            else:
                values = value if isinstance(value, list) else [value]
            if values:
                query_builder.where_clause(column(column_name).in_(values))
        elif operator == "not_in":
            # Convert comma-separated string to list
            if isinstance(value, str):
                values = [v.strip() for v in value.split(",") if v.strip()]
            else:
                values = value if isinstance(value, list) else [value]
            if values:
                query_builder.where_clause(~column(column_name).in_(values))
        elif operator == "is_null":
            query_builder.where_clause(column(column_name).is_(None))
        elif operator == "is_not_null":
            query_builder.where_clause(column(column_name).isnot(None))

    return query_builder


def apply_chart_sorting(
    query_builder: AggQueryBuilder, sort_config: List[Dict[str, Any]], payload=None
) -> AggQueryBuilder:
    """Apply chart-level sorting to the query builder

    Args:
        query_builder: The AggQueryBuilder instance to modify
        sort_config: List of sort dictionaries with format:
                    {
                        'column': str,
                        'direction': str ('asc' or 'desc')
                    }
        payload: The chart data payload for context about aggregate columns

    Returns:
        Modified query builder with applied sorting
    """
    if not sort_config:
        return query_builder

    # Prepare sort columns as list of tuples for order_cols_by method
    sort_cols = []
    for sort_item in sort_config:
        column_name = sort_item.get("column")
        direction = sort_item.get("direction", "asc")

        if not column_name:
            continue

        # For aggregated queries, if sorting by the aggregate column,
        # use the aggregated column alias instead of the raw column
        if payload and payload.computation_type == "aggregated":
            # Check if sorting by a metric column (multiple metrics approach)
            if payload.metrics and len(payload.metrics) > 0:
                # Find the first metric that matches the column name
                matching_metric = None
                for metric in payload.metrics:
                    if metric.column == column_name:
                        matching_metric = metric
                        break

                if matching_metric:
                    # Always use the alias for sorting aggregated data
                    sort_column = (
                        matching_metric.alias or f"{matching_metric.aggregation}_{column_name}"
                    )
                else:
                    # If no matching metric found, assume it's the dimension column
                    sort_column = column_name
            # Legacy single metric approach
            elif hasattr(payload, "aggregate_col") and column_name == payload.aggregate_col:
                # Use the aggregated column alias pattern
                aggregate_func = getattr(payload, "aggregate_func", "sum")
                sort_column = f"{aggregate_func}_{column_name}"
            else:
                sort_column = column_name
        else:
            sort_column = column_name

        sort_cols.append((sort_column, direction))

    if sort_cols:
        query_builder.order_cols_by(sort_cols)

    return query_builder


def execute_query(
    warehouse_client: Warehouse,
    query_builder: AggQueryBuilder,
    column_mapping: List[Tuple[str, int]] = None,
) -> List[Dict[str, Any]]:
    """Execute query and convert results to dictionaries

    Args:
        warehouse_client: The warehouse client to execute queries
        query_builder: The query builder with the query to execute
        column_mapping: Optional list of (column_name, index) tuples for result mapping.
                       If not provided, results will be returned as tuples.

    Returns:
        List of dictionaries with query results
    """
    # Build and compile SQL
    sql_stmt = query_builder.build()
    compiled_stmt = sql_stmt.compile(
        bind=warehouse_client.engine, compile_kwargs={"literal_binds": True}
    )

    logger.info(f"Generated SQL: {compiled_stmt}")

    # Execute query
    results: list[dict] = warehouse_client.execute(compiled_stmt)

    logger.info(f"Query executed successfully, fetched {len(results)} rows")

    # Return raw results if no mapping provided
    return list(results)


def execute_chart_query(
    warehouse_client: Warehouse, query_builder: AggQueryBuilder, payload: ExecuteChartQuery
) -> List[Dict[str, Any]]:
    """Execute query and convert results to dictionaries for charts"""
    # Build column mapping based on computation type
    column_mapping = []

    if payload.computation_type == "raw":
        # For raw queries, columns are in the order they were added
        col_index = 0
        if payload.x_axis:
            column_mapping.append((payload.x_axis, col_index))
            col_index += 1
        if payload.y_axis:
            column_mapping.append((payload.y_axis, col_index))
            col_index += 1
        if payload.extra_dimension:
            column_mapping.append((payload.extra_dimension, col_index))

    else:  # aggregated
        col_index = 0
        # Only add dimension_col for non-number charts
        if payload.chart_type != "number" and payload.dimension_col:
            column_mapping.append((payload.dimension_col, col_index))
            col_index += 1

        # Handle metrics - metrics are required for aggregated queries
        if payload.metrics:
            for metric in payload.metrics:
                if metric.aggregation.lower() == "count" and metric.column is None:
                    alias = f"count_all_{metric.alias}" if metric.alias else "count_all"
                else:
                    alias = metric.alias or f"{metric.aggregation}_{metric.column}"
                column_mapping.append((alias, col_index))
                col_index += 1

        if payload.extra_dimension:
            column_mapping.append((payload.extra_dimension, col_index))

    return execute_query(warehouse_client, query_builder, column_mapping)


def transform_data_for_chart(
    results: List[Dict[str, Any]],
    payload: TransformDataForChart,
) -> Dict[str, Any]:
    """Transform query results to chart-specific data format"""

    # Get custom null label from customizations if provided
    null_label = payload.customizations.get("nullValueLabel") if payload.customizations else None

    # Handle None values - pie charts only need x_axis for raw data
    if (
        payload.computation_type == "raw"
        and payload.chart_type != "pie"
        and (not payload.x_axis or not payload.y_axis)
    ):
        return {}
    elif payload.computation_type == "raw" and payload.chart_type == "pie" and not payload.x_axis:
        return {}

    if payload.chart_type == "bar":
        if payload.computation_type == "raw":
            return {
                "xAxisData": [
                    convert_value(safe_get_value(row, payload.x_axis, null_label))
                    for row in results
                ],
                "series": [
                    {
                        "name": payload.y_axis,
                        "data": [
                            convert_value(
                                safe_get_value(row, payload.y_axis, null_label), preserve_none=True
                            )
                            for row in results
                        ],
                    }
                ],
                "legend": [payload.y_axis],
            }
        else:  # aggregated
<<<<<<< HEAD
            if not payload.metrics or len(payload.metrics) == 0:
                return {}

            # Check if we have extra_dimension for grouping
            if payload.extra_dimension:
                # Group by extra dimension with multiple metrics
                grouped_data = {}
                x_values = set()

                for row in results:
                    dimension = handle_null_value(
                        safe_get_value(row, payload.extra_dimension, null_label), null_label
                    )
                    x_value = handle_null_value(
                        safe_get_value(row, payload.dimension_col, null_label), null_label
                    )
                    x_values.add(x_value)

                    if dimension not in grouped_data:
                        grouped_data[dimension] = {}

                    # Store each metric value for this dimension-x_value combination
                    for metric in payload.metrics:
                        if metric.aggregation.lower() == "count" and metric.column is None:
                            alias = f"count_all_{metric.alias}" if metric.alias else "count_all"
                        else:
                            alias = metric.alias or f"{metric.aggregation}_{metric.column}"

                        # Create key for this metric
                        metric_key = (
                            metric.alias or f"{metric.aggregation}_{metric.column or 'all'}"
                        )

                        if metric_key not in grouped_data[dimension]:
                            grouped_data[dimension][metric_key] = {}

                        grouped_data[dimension][metric_key][x_value] = row.get(alias, 0)

                x_axis_data = sorted(list(x_values))

                series_data = []
                legend_data = []

                # If we have multiple metrics, create series for each dimension-metric combination
                if len(payload.metrics) > 1:
                    for dimension, metrics_data in grouped_data.items():
                        for metric_key, values in metrics_data.items():
                            display_name = f"{dimension} - {metric_key}"
                            series_data.append(
                                {
                                    "name": display_name,
                                    "data": [values.get(x, 0) for x in x_axis_data],
                                }
                            )
                            legend_data.append(display_name)
                else:
                    # Single metric - just use dimension as series name
                    for dimension, metrics_data in grouped_data.items():
                        # Get the first (and only) metric data
                        metric_values = next(iter(metrics_data.values()))
                        series_data.append(
                            {
                                "name": dimension,
                                "data": [metric_values.get(x, 0) for x in x_axis_data],
                            }
                        )
                        legend_data.append(dimension)

                return {
                    "xAxisData": x_axis_data,
                    "series": series_data,
                    "legend": legend_data,
                }
            else:
                # No extra dimension, just metrics
                x_axis_data = [
                    handle_null_value(
                        safe_get_value(row, payload.dimension_col, null_label), null_label
                    )
                    for row in results
                ]
=======
            # Handle multiple metrics for bar charts
            if payload.metrics:
                if payload.extra_dimension:
                    # Handle multiple metrics WITH extra dimension (grouped bars)
                    grouped_data = {}
                    x_values = set()

                    # First, collect all x values and group by extra dimension
                    for row in results:
                        dimension = handle_null_value(
                            safe_get_value(row, payload.extra_dimension, null_label), null_label
                        )
                        x_value = handle_null_value(
                            safe_get_value(row, payload.dimension_col, null_label), null_label
                        )
                        x_values.add(x_value)

                        if dimension not in grouped_data:
                            grouped_data[dimension] = {}

                        # For multiple metrics, we need to handle each metric
                        for metric in payload.metrics:
                            if metric.aggregation.lower() == "count" and metric.column is None:
                                alias = f"count_all_{metric.alias}" if metric.alias else "count_all"
                                display_name = metric.alias or "Total Count"
                            else:
                                if metric.alias:
                                    alias = metric.alias
                                else:
                                    alias = f"{metric.aggregation}_{metric.column}"
                                display_name = (
                                    metric.alias or f"{metric.aggregation}({metric.column})"
                                )
>>>>>>> 5d265dc4

                            # Create a unique key for this dimension-metric combination
                            metric_dimension_key = f"{dimension}_{display_name}"
                            if metric_dimension_key not in grouped_data:
                                grouped_data[metric_dimension_key] = {}

<<<<<<< HEAD
                for metric in payload.metrics:
                    if metric.aggregation.lower() == "count" and metric.column is None:
                        alias = f"count_all_{metric.alias}" if metric.alias else "count_all"
                        display_name = metric.alias or "Total Count"
                    else:
                        alias = metric.alias or f"{metric.aggregation}_{metric.column}"
                        display_name = metric.alias or f"{metric.aggregation}({metric.column})"
=======
                            grouped_data[metric_dimension_key][x_value] = row.get(alias, 0)
>>>>>>> 5d265dc4

                    x_axis_data = sorted(list(x_values))

                    # Create series for each dimension-metric combination
                    series_data = []
                    legend_data = []

<<<<<<< HEAD
                return {
                    "xAxisData": x_axis_data,
                    "series": series_data,
                    "legend": legend_data,
=======
                    # Group by extra dimension for better organization
                    dimensions = sorted(set([key.split("_")[0] for key in grouped_data.keys()]))

                    for dimension in dimensions:
                        for metric in payload.metrics:
                            if metric.aggregation.lower() == "count" and metric.column is None:
                                display_name = metric.alias or "Total Count"
                            else:
                                display_name = (
                                    metric.alias or f"{metric.aggregation}({metric.column})"
                                )

                            metric_dimension_key = f"{dimension}_{display_name}"
                            if metric_dimension_key in grouped_data:
                                series_name = f"{dimension} - {display_name}"
                                series_data.append(
                                    {
                                        "name": series_name,
                                        "data": [
                                            grouped_data[metric_dimension_key].get(x, 0)
                                            for x in x_axis_data
                                        ],
                                    }
                                )
                                legend_data.append(series_name)

                    return {
                        "xAxisData": x_axis_data,
                        "series": series_data,
                        "legend": legend_data,
                    }
                else:
                    # Handle multiple metrics WITHOUT extra dimension (existing logic)
                    x_axis_data = [
                        handle_null_value(
                            safe_get_value(row, payload.dimension_col, null_label), null_label
                        )
                        for row in results
                    ]

                    series_data = []
                    legend_data = []

                    for metric in payload.metrics:
                        if metric.aggregation.lower() == "count" and metric.column is None:
                            alias = f"count_all_{metric.alias}" if metric.alias else "count_all"
                            display_name = metric.alias or "Total Count"
                        else:
                            # The alias should match what was created in build_multi_metric_query
                            # If metric.alias exists, use it as the exact alias, otherwise generate default
                            if metric.alias:
                                alias = metric.alias
                            else:
                                alias = f"{metric.aggregation}_{metric.column}"
                            display_name = metric.alias or f"{metric.aggregation}({metric.column})"

                        metric_data = [row.get(alias, 0) for row in results]

                        series_data.append(
                            {
                                "name": display_name,
                                "data": metric_data,
                            }
                        )
                        legend_data.append(display_name)

                    return {
                        "xAxisData": x_axis_data,
                        "series": series_data,
                        "legend": legend_data,
                    }
            elif payload.extra_dimension:
                # Group by extra dimension
                grouped_data = {}
                x_values = set()

                for row in results:
                    dimension = handle_null_value(
                        safe_get_value(row, payload.extra_dimension, null_label), null_label
                    )
                    x_value = handle_null_value(
                        safe_get_value(row, payload.dimension_col, null_label), null_label
                    )
                    x_values.add(x_value)

                    if dimension not in grouped_data:
                        grouped_data[dimension] = {}

                    agg_col_name = get_aggregate_column_name(
                        payload.aggregate_func, payload.aggregate_col
                    )
                    grouped_data[dimension][x_value] = row.get(agg_col_name, 0)

                x_axis_data = sorted(list(x_values))

                return {
                    "xAxisData": x_axis_data,
                    "series": [
                        {
                            "name": dimension,
                            "data": [grouped_data[dimension].get(x, 0) for x in x_axis_data],
                        }
                        for dimension in grouped_data.keys()
                    ],
                    "legend": list(grouped_data.keys()),
                }
            else:
                return {
                    "xAxisData": [
                        handle_null_value(
                            safe_get_value(row, payload.dimension_col, null_label), null_label
                        )
                        for row in results
                    ],
                    "series": [
                        {
                            "name": get_aggregate_display_name(
                                payload.aggregate_func, payload.aggregate_col
                            ),
                            "data": [
                                row.get(
                                    get_aggregate_column_name(
                                        payload.aggregate_func, payload.aggregate_col
                                    ),
                                    0,
                                )
                                for row in results
                            ],
                        }
                    ],
                    "legend": [
                        get_aggregate_display_name(payload.aggregate_func, payload.aggregate_col)
                    ],
>>>>>>> 5d265dc4
                }

    elif payload.chart_type == "pie":
        if payload.computation_type == "raw":
            # For raw data, count occurrences
            value_counts = {}
            for row in results:
                key = handle_null_value(safe_get_value(row, payload.x_axis, null_label), null_label)
                value_counts[key] = value_counts.get(key, 0) + 1

            return {
                "pieData": [{"value": count, "name": name} for name, count in value_counts.items()],
                "seriesName": payload.x_axis,
            }
        else:  # aggregated
<<<<<<< HEAD
            if not payload.metrics or len(payload.metrics) == 0:
                return {}

            # Use first metric for pie charts
            metric = payload.metrics[0]
            if metric.aggregation.lower() == "count" and metric.column is None:
                alias = f"count_all_{metric.alias}" if metric.alias else "count_all"
                display_name = metric.alias or "Total Count"
            else:
                alias = metric.alias or f"{metric.aggregation}_{metric.column}"
                display_name = metric.alias or f"{metric.aggregation}({metric.column})"

            pie_data = []
            for row in results:
                # Create slice name based on dimension_col and extra_dimension
                if payload.extra_dimension:
                    # Combine both dimensions for the slice name
                    dimension_value = handle_null_value(
                        safe_get_value(row, payload.dimension_col, null_label), null_label
                    )
                    extra_dimension_value = handle_null_value(
                        safe_get_value(row, payload.extra_dimension, null_label), null_label
                    )
                    slice_name = f"{dimension_value} - {extra_dimension_value}"
                else:
                    # Just use the main dimension
                    slice_name = handle_null_value(
                        safe_get_value(row, payload.dimension_col, null_label), null_label
                    )

                pie_data.append(
                    {
                        "value": row.get(alias, 0),
                        "name": slice_name,
                    }
                )

            return {
                "pieData": pie_data,
                "seriesName": display_name,
            }
=======
            # Handle multiple metrics for pie charts
            if payload.metrics:
                if payload.extra_dimension:
                    # For pie charts with extra dimension, create separate slices for each metric-dimension-x combination
                    pie_data = []
                    for row in results:
                        dimension = handle_null_value(
                            safe_get_value(row, payload.extra_dimension, null_label), null_label
                        )
                        x_value = handle_null_value(
                            safe_get_value(row, payload.dimension_col, null_label), null_label
                        )

                        # Create separate pie slices for each metric (same pattern as bar/line charts)
                        for metric in payload.metrics:
                            if metric.aggregation.lower() == "count" and metric.column is None:
                                alias = f"count_all_{metric.alias}" if metric.alias else "count_all"
                                display_name = metric.alias or "Total Count"
                            else:
                                alias = metric.alias or f"{metric.aggregation}_{metric.column}"
                                display_name = (
                                    metric.alias or f"{metric.aggregation}({metric.column})"
                                )

                            metric_value = row.get(alias, 0)
                            slice_name = (
                                f"{dimension} - {display_name}"  # Same pattern as bar/line charts
                            )

                            pie_data.append({"value": metric_value, "name": slice_name})

                    return {
                        "pieData": pie_data,
                        "seriesName": "Metrics by Dimension",
                    }
                else:
                    # Handle multiple metrics WITHOUT extra dimension
                    # Create separate slices for each metric-dimension combination
                    pie_data = []
                    for row in results:
                        x_value = handle_null_value(
                            safe_get_value(row, payload.dimension_col, null_label), null_label
                        )

                        # Create separate pie slices for each metric (same pattern as bar/line charts)
                        for metric in payload.metrics:
                            if metric.aggregation.lower() == "count" and metric.column is None:
                                alias = f"count_all_{metric.alias}" if metric.alias else "count_all"
                                display_name = metric.alias or "Total Count"
                            else:
                                alias = metric.alias or f"{metric.aggregation}_{metric.column}"
                                display_name = (
                                    metric.alias or f"{metric.aggregation}({metric.column})"
                                )

                            metric_value = row.get(alias, 0)
                            slice_name = (
                                f"{x_value} - {display_name}"  # Same pattern as bar/line charts
                            )

                            pie_data.append({"value": metric_value, "name": slice_name})

                    return {
                        "pieData": pie_data,
                        "seriesName": "Metrics by Dimension",
                    }
            else:
                # Handle single metric (existing logic)
                return {
                    "pieData": [
                        {
                            "value": row.get(
                                get_aggregate_column_name(
                                    payload.aggregate_func, payload.aggregate_col
                                ),
                                0,
                            ),
                            "name": handle_null_value(
                                safe_get_value(row, payload.dimension_col, null_label), null_label
                            ),
                        }
                        for row in results
                    ],
                    "seriesName": get_aggregate_display_name(
                        payload.aggregate_func, payload.aggregate_col
                    ),
                }
>>>>>>> 5d265dc4

    elif payload.chart_type == "line":
        if payload.computation_type == "raw":
            return {
                "xAxisData": [
                    convert_value(safe_get_value(row, payload.x_axis, null_label))
                    for row in results
                ],
                "series": [
                    {
                        "name": payload.y_axis,
                        "data": [
                            convert_value(
                                safe_get_value(row, payload.y_axis, null_label), preserve_none=True
                            )
                            for row in results
                        ],
                    }
                ],
                "legend": [payload.y_axis],
            }
        else:  # aggregated
<<<<<<< HEAD
            if not payload.metrics or len(payload.metrics) == 0:
                return {}

            # Check if we have extra_dimension for grouping
            if payload.extra_dimension:
                # Similar to bar chart grouping with metrics
                grouped_data = {}
                x_values = set()

                for row in results:
                    dimension = handle_null_value(
                        safe_get_value(row, payload.extra_dimension, null_label), null_label
                    )
                    x_value = handle_null_value(
                        safe_get_value(row, payload.dimension_col, null_label), null_label
                    )
                    x_values.add(x_value)

                    if dimension not in grouped_data:
                        grouped_data[dimension] = {}

                    # Store each metric value for this dimension-x_value combination
                    for metric in payload.metrics:
                        if metric.aggregation.lower() == "count" and metric.column is None:
                            alias = f"count_all_{metric.alias}" if metric.alias else "count_all"
                        else:
                            alias = metric.alias or f"{metric.aggregation}_{metric.column}"

                        # Create key for this metric
                        metric_key = (
                            metric.alias or f"{metric.aggregation}_{metric.column or 'all'}"
                        )

                        if metric_key not in grouped_data[dimension]:
                            grouped_data[dimension][metric_key] = {}

                        grouped_data[dimension][metric_key][x_value] = row.get(alias, 0)

                x_axis_data = sorted(list(x_values))

                series_data = []
                legend_data = []

                # If we have multiple metrics, create series for each dimension-metric combination
                if len(payload.metrics) > 1:
                    for dimension, metrics_data in grouped_data.items():
                        for metric_key, values in metrics_data.items():
                            display_name = f"{dimension} - {metric_key}"
                            series_data.append(
                                {
                                    "name": display_name,
                                    "data": [values.get(x, 0) for x in x_axis_data],
                                }
                            )
                            legend_data.append(display_name)
                else:
                    # Single metric - just use dimension as series name
                    for dimension, metrics_data in grouped_data.items():
                        # Get the first (and only) metric data
                        metric_values = next(iter(metrics_data.values()))
                        series_data.append(
                            {
                                "name": dimension,
                                "data": [metric_values.get(x, 0) for x in x_axis_data],
                            }
                        )
                        legend_data.append(dimension)

                return {
                    "xAxisData": x_axis_data,
                    "series": series_data,
                    "legend": legend_data,
                }
            else:
                # No extra dimension, just metrics
                x_axis_data = [
                    handle_null_value(
                        safe_get_value(row, payload.dimension_col, null_label), null_label
                    )
                    for row in results
                ]
=======
            # Handle multiple metrics for line charts
            if payload.metrics:
                if payload.extra_dimension:
                    # Handle multiple metrics WITH extra dimension (grouped lines)
                    grouped_data = {}
                    x_values = set()

                    # First, collect all x values and group by extra dimension
                    for row in results:
                        dimension = handle_null_value(
                            safe_get_value(row, payload.extra_dimension, null_label), null_label
                        )
                        x_value = handle_null_value(
                            safe_get_value(row, payload.dimension_col, null_label), null_label
                        )
                        x_values.add(x_value)

                        if dimension not in grouped_data:
                            grouped_data[dimension] = {}

                        # For multiple metrics, we need to handle each metric
                        for metric in payload.metrics:
                            if metric.aggregation.lower() == "count" and metric.column is None:
                                alias = f"count_all_{metric.alias}" if metric.alias else "count_all"
                                display_name = metric.alias or "Total Count"
                            else:
                                if metric.alias:
                                    alias = metric.alias
                                else:
                                    alias = f"{metric.aggregation}_{metric.column}"
                                display_name = (
                                    metric.alias or f"{metric.aggregation}({metric.column})"
                                )
>>>>>>> 5d265dc4

                            # Create a unique key for this dimension-metric combination
                            metric_dimension_key = f"{dimension}_{display_name}"
                            if metric_dimension_key not in grouped_data:
                                grouped_data[metric_dimension_key] = {}

                            grouped_data[metric_dimension_key][x_value] = row.get(alias, 0)

                    x_axis_data = sorted(list(x_values))

<<<<<<< HEAD
                return {
                    "xAxisData": x_axis_data,
                    "series": series_data,
                    "legend": legend_data,
=======
                    # Create series for each dimension-metric combination
                    series_data = []
                    legend_data = []

                    # Group by extra dimension for better organization
                    dimensions = sorted(set([key.split("_")[0] for key in grouped_data.keys()]))

                    for dimension in dimensions:
                        for metric in payload.metrics:
                            if metric.aggregation.lower() == "count" and metric.column is None:
                                display_name = metric.alias or "Total Count"
                            else:
                                display_name = (
                                    metric.alias or f"{metric.aggregation}({metric.column})"
                                )

                            metric_dimension_key = f"{dimension}_{display_name}"
                            if metric_dimension_key in grouped_data:
                                series_name = f"{dimension} - {display_name}"
                                series_data.append(
                                    {
                                        "name": series_name,
                                        "data": [
                                            grouped_data[metric_dimension_key].get(x, 0)
                                            for x in x_axis_data
                                        ],
                                    }
                                )
                                legend_data.append(series_name)

                    return {
                        "xAxisData": x_axis_data,
                        "series": series_data,
                        "legend": legend_data,
                    }
                else:
                    # Handle multiple metrics WITHOUT extra dimension (existing logic)
                    x_axis_data = [
                        handle_null_value(
                            safe_get_value(row, payload.dimension_col, null_label), null_label
                        )
                        for row in results
                    ]

                    series_data = []
                    legend_data = []

                    for metric in payload.metrics:
                        if metric.aggregation.lower() == "count" and metric.column is None:
                            alias = f"count_all_{metric.alias}" if metric.alias else "count_all"
                            display_name = metric.alias or "Total Count"
                        else:
                            alias = metric.alias or f"{metric.aggregation}_{metric.column}"
                            display_name = metric.alias or f"{metric.aggregation}({metric.column})"

                        series_data.append(
                            {
                                "name": display_name,
                                "data": [row.get(alias, 0) for row in results],
                            }
                        )
                        legend_data.append(display_name)

                    return {
                        "xAxisData": x_axis_data,
                        "series": series_data,
                        "legend": legend_data,
                    }
            elif payload.extra_dimension:
                # Similar to bar chart grouping
                grouped_data = {}
                x_values = set()

                for row in results:
                    dimension = handle_null_value(
                        safe_get_value(row, payload.extra_dimension, null_label), null_label
                    )
                    x_value = handle_null_value(
                        safe_get_value(row, payload.dimension_col, null_label), null_label
                    )
                    x_values.add(x_value)

                    if dimension not in grouped_data:
                        grouped_data[dimension] = {}

                    agg_col_name = get_aggregate_column_name(
                        payload.aggregate_func, payload.aggregate_col
                    )
                    grouped_data[dimension][x_value] = row.get(agg_col_name, 0)

                x_axis_data = sorted(list(x_values))

                return {
                    "xAxisData": x_axis_data,
                    "series": [
                        {
                            "name": dimension,
                            "data": [grouped_data[dimension].get(x, 0) for x in x_axis_data],
                        }
                        for dimension in grouped_data.keys()
                    ],
                    "legend": list(grouped_data.keys()),
                }
            else:
                return {
                    "xAxisData": [
                        handle_null_value(
                            safe_get_value(row, payload.dimension_col, null_label), null_label
                        )
                        for row in results
                    ],
                    "series": [
                        {
                            "name": get_aggregate_display_name(
                                payload.aggregate_func, payload.aggregate_col
                            ),
                            "data": [
                                row.get(
                                    get_aggregate_column_name(
                                        payload.aggregate_func, payload.aggregate_col
                                    ),
                                    0,
                                )
                                for row in results
                            ],
                        }
                    ],
                    "legend": [
                        get_aggregate_display_name(payload.aggregate_func, payload.aggregate_col)
                    ],
>>>>>>> 5d265dc4
                }

    elif payload.chart_type == "table":
        # Table charts return raw data for frontend table display
        # The frontend handles the table rendering, we just need to return the data

        if payload.metrics:
            # Multiple metrics - return structured data with all columns
            table_data = []
            for row in results:
                row_data = {}

                # Add dimension column
                row_data[payload.dimension_col] = handle_null_value(
                    safe_get_value(row, payload.dimension_col, null_label), null_label
                )

                # Add extra dimension if present
                if payload.extra_dimension:
                    row_data[payload.extra_dimension] = handle_null_value(
                        safe_get_value(row, payload.extra_dimension, null_label), null_label
                    )

                # Add all metric columns
                for metric in payload.metrics:
                    if metric.aggregation.lower() == "count" and metric.column is None:
                        alias = f"count_all_{metric.alias}" if metric.alias else "count_all"
                        display_name = metric.alias or "Total Count"
                    else:
                        alias = metric.alias or f"{metric.aggregation}_{metric.column}"
                        display_name = metric.alias or f"{metric.aggregation}({metric.column})"

                    row_data[display_name] = row.get(alias, 0)

                table_data.append(row_data)

            return {
                "tableData": table_data,
                "columns": list(table_data[0].keys()) if table_data else [],
            }
        else:
            # Single metric (legacy) - return structured data
            table_data = []
            for row in results:
                row_data = {}

                # Add dimension column
                row_data[payload.dimension_col] = handle_null_value(
                    safe_get_value(row, payload.dimension_col, null_label), null_label
                )

                # Add extra dimension if present
                if payload.extra_dimension:
                    row_data[payload.extra_dimension] = handle_null_value(
                        safe_get_value(row, payload.extra_dimension, null_label), null_label
                    )

                # Add metric column
                agg_col_name = get_aggregate_column_name(
                    payload.aggregate_func, payload.aggregate_col
                )
                display_name = get_aggregate_display_name(
                    payload.aggregate_func, payload.aggregate_col
                )
                row_data[display_name] = row.get(agg_col_name, 0)

                table_data.append(row_data)

            return {
                "tableData": table_data,
                "columns": list(table_data[0].keys()) if table_data else [],
            }

    elif payload.chart_type == "number":
        # Number charts only support aggregated data and return a single value
        if payload.computation_type == "aggregated" and results:
            if not payload.metrics or len(payload.metrics) == 0:
                return {"value": None, "metric_name": "No data", "is_null": True}

            # Use first metric for number charts
            metric = payload.metrics[0]
            row = results[0] if results else {}

            if metric.aggregation.lower() == "count" and metric.column is None:
                alias = f"count_all_{metric.alias}" if metric.alias else "count_all"
                display_name = metric.alias or "Total Count"
            else:
                alias = metric.alias or f"{metric.aggregation}_{metric.column}"
                display_name = metric.alias or f"{metric.aggregation}({metric.column})"

            value = row.get(alias, 0)

            # Handle None values - show "No data" instead of trying to format None as a number
            if value is None:
                return {
                    "value": None,
                    "metric_name": display_name,
                    "is_null": True,
                }

            return {
                "value": value,
                "metric_name": display_name,
                "is_null": False,
            }
        else:
            return {"value": None, "metric_name": "No data", "is_null": True}

    return {}


def get_chart_data_table_preview(
    org_warehouse: OrgWarehouse,
    payload: ChartDataPayload,
) -> Dict[str, Any]:
    """Get paginated table preview with column information

    Can fetch all columns (default) or specific columns for chart preview.
    """
    warehouse = get_warehouse_client(org_warehouse)

    # Use the same query builder as chart data
    query_builder = build_chart_query(payload)

    # Build column mapping based on computation type
    column_mapping = []
    columns = []

    if payload.computation_type == "raw":
        col_index = 0
        if payload.x_axis:
            column_mapping.append((payload.x_axis, col_index))
            columns.append(payload.x_axis)
            col_index += 1
        if payload.y_axis:
            column_mapping.append((payload.y_axis, col_index))
            columns.append(payload.y_axis)
            col_index += 1
        if payload.extra_dimension:
            column_mapping.append((payload.extra_dimension, col_index))
            columns.append(payload.extra_dimension)
    else:  # aggregated
        col_index = 0
        column_mapping.append((payload.dimension_col, col_index))
        columns.append(payload.dimension_col)
        col_index += 1

        # Handle multiple metrics
        if payload.metrics:
            for metric in payload.metrics:
                if metric.aggregation.lower() == "count" and metric.column is None:
                    alias = f"count_all_{metric.alias}" if metric.alias else "count_all"
                    display_name = metric.alias or "Total Count"
                else:
                    alias = metric.alias or f"{metric.aggregation}_{metric.column}"
                    display_name = metric.alias or f"{metric.aggregation}({metric.column})"
                column_mapping.append((alias, col_index))
                columns.append(display_name)
                col_index += 1
        else:
            # Single metric (legacy approach)
            agg_col_name = get_aggregate_column_name(payload.aggregate_func, payload.aggregate_col)
            column_mapping.append((agg_col_name, col_index))
            columns.append(agg_col_name)
            col_index += 1

        if payload.extra_dimension:
            column_mapping.append((payload.extra_dimension, col_index))
            columns.append(payload.extra_dimension)

    # Execute query with column mapping
    data_dicts = execute_query(warehouse, query_builder, column_mapping)

    # For chart preview, we don't need column types for specific columns
    column_types = {col: "unknown" for col in columns}

    # Calculate page info
    limit, offset = get_pagination_params(payload)
    page_size = limit
    page = (offset // page_size) + 1 if page_size > 0 else 1

    # Get total count using the existing query_builder as subquery (without LIMIT/OFFSET)
    # Temporarily remove pagination from existing query builder
    original_limit = query_builder.limit_records
    original_offset = query_builder.offset_records
    query_builder.limit_records = None
    query_builder.offset_records = 0

    # Build the original query as subquery and wrap with COUNT(*)
    original_subquery = query_builder.build()
    count_sql = f"SELECT COUNT(*) as total FROM ({original_subquery.compile(bind=warehouse.engine, compile_kwargs={'literal_binds': True})}) as subquery"

    # Restore original pagination settings
    query_builder.limit_records = original_limit
    query_builder.offset_records = original_offset

    count_result = warehouse.execute(count_sql)
    total_rows = count_result[0]["total"] if count_result else 0

    return {
        "columns": columns,
        "column_types": column_types,
        "data": data_dicts,
        "total_rows": total_rows,
        "page": page,
        "page_size": page_size,
    }<|MERGE_RESOLUTION|>--- conflicted
+++ resolved
@@ -196,39 +196,9 @@
             )
 
     else:  # aggregated
-<<<<<<< HEAD
         # All aggregated charts must use metrics
         if not payload.metrics or len(payload.metrics) == 0:
             raise ValueError("At least one metric is required for aggregated charts")
-=======
-        # Check if multiple metrics are provided for bar/line/pie/table/map charts
-        if payload.metrics and payload.chart_type in ["bar", "line", "pie", "table", "map"]:
-            # Use multiple metrics approach
-            query_builder = build_multi_metric_query(payload, query_builder)
-
-            # Apply chart-level filters, sorting, and pagination (same as single metric approach)
-
-            # Apply dashboard filters if provided
-            if payload.dashboard_filters:
-                query_builder = apply_dashboard_filters(query_builder, payload.dashboard_filters)
-
-            # Apply chart-level filters if provided
-            if payload.extra_config and payload.extra_config.get("filters"):
-                query_builder = apply_chart_filters(query_builder, payload.extra_config["filters"])
-
-            # Apply chart-level sorting if provided
-            if payload.extra_config and payload.extra_config.get("sort"):
-                query_builder = apply_chart_sorting(
-                    query_builder, payload.extra_config["sort"], payload
-                )
-
-            # Apply pagination
-            limit, offset = get_pagination_params(payload)
-            query_builder.limit_rows(limit)
-            query_builder.offset_rows(offset)
-
-            return query_builder
->>>>>>> 5d265dc4
 
         # For number charts, we don't need dimension columns
         if payload.chart_type == "number":
@@ -676,7 +646,6 @@
                 "legend": [payload.y_axis],
             }
         else:  # aggregated
-<<<<<<< HEAD
             if not payload.metrics or len(payload.metrics) == 0:
                 return {}
 
@@ -758,48 +727,11 @@
                     )
                     for row in results
                 ]
-=======
-            # Handle multiple metrics for bar charts
-            if payload.metrics:
-                if payload.extra_dimension:
-                    # Handle multiple metrics WITH extra dimension (grouped bars)
-                    grouped_data = {}
-                    x_values = set()
-
-                    # First, collect all x values and group by extra dimension
-                    for row in results:
-                        dimension = handle_null_value(
-                            safe_get_value(row, payload.extra_dimension, null_label), null_label
-                        )
-                        x_value = handle_null_value(
-                            safe_get_value(row, payload.dimension_col, null_label), null_label
-                        )
-                        x_values.add(x_value)
-
-                        if dimension not in grouped_data:
-                            grouped_data[dimension] = {}
-
-                        # For multiple metrics, we need to handle each metric
-                        for metric in payload.metrics:
-                            if metric.aggregation.lower() == "count" and metric.column is None:
-                                alias = f"count_all_{metric.alias}" if metric.alias else "count_all"
-                                display_name = metric.alias or "Total Count"
-                            else:
-                                if metric.alias:
-                                    alias = metric.alias
-                                else:
-                                    alias = f"{metric.aggregation}_{metric.column}"
-                                display_name = (
-                                    metric.alias or f"{metric.aggregation}({metric.column})"
-                                )
->>>>>>> 5d265dc4
-
-                            # Create a unique key for this dimension-metric combination
-                            metric_dimension_key = f"{dimension}_{display_name}"
-                            if metric_dimension_key not in grouped_data:
-                                grouped_data[metric_dimension_key] = {}
-
-<<<<<<< HEAD
+
+                # Create series for each dimension-metric combination
+                series_data = []
+                legend_data = []
+
                 for metric in payload.metrics:
                     if metric.aggregation.lower() == "count" and metric.column is None:
                         alias = f"count_all_{metric.alias}" if metric.alias else "count_all"
@@ -807,156 +739,21 @@
                     else:
                         alias = metric.alias or f"{metric.aggregation}_{metric.column}"
                         display_name = metric.alias or f"{metric.aggregation}({metric.column})"
-=======
-                            grouped_data[metric_dimension_key][x_value] = row.get(alias, 0)
->>>>>>> 5d265dc4
-
-                    x_axis_data = sorted(list(x_values))
-
-                    # Create series for each dimension-metric combination
-                    series_data = []
-                    legend_data = []
-
-<<<<<<< HEAD
+
+                    metric_data = [row.get(alias, 0) for row in results]
+
+                    series_data.append(
+                        {
+                            "name": display_name,
+                            "data": metric_data,
+                        }
+                    )
+                    legend_data.append(display_name)
+
                 return {
                     "xAxisData": x_axis_data,
                     "series": series_data,
                     "legend": legend_data,
-=======
-                    # Group by extra dimension for better organization
-                    dimensions = sorted(set([key.split("_")[0] for key in grouped_data.keys()]))
-
-                    for dimension in dimensions:
-                        for metric in payload.metrics:
-                            if metric.aggregation.lower() == "count" and metric.column is None:
-                                display_name = metric.alias or "Total Count"
-                            else:
-                                display_name = (
-                                    metric.alias or f"{metric.aggregation}({metric.column})"
-                                )
-
-                            metric_dimension_key = f"{dimension}_{display_name}"
-                            if metric_dimension_key in grouped_data:
-                                series_name = f"{dimension} - {display_name}"
-                                series_data.append(
-                                    {
-                                        "name": series_name,
-                                        "data": [
-                                            grouped_data[metric_dimension_key].get(x, 0)
-                                            for x in x_axis_data
-                                        ],
-                                    }
-                                )
-                                legend_data.append(series_name)
-
-                    return {
-                        "xAxisData": x_axis_data,
-                        "series": series_data,
-                        "legend": legend_data,
-                    }
-                else:
-                    # Handle multiple metrics WITHOUT extra dimension (existing logic)
-                    x_axis_data = [
-                        handle_null_value(
-                            safe_get_value(row, payload.dimension_col, null_label), null_label
-                        )
-                        for row in results
-                    ]
-
-                    series_data = []
-                    legend_data = []
-
-                    for metric in payload.metrics:
-                        if metric.aggregation.lower() == "count" and metric.column is None:
-                            alias = f"count_all_{metric.alias}" if metric.alias else "count_all"
-                            display_name = metric.alias or "Total Count"
-                        else:
-                            # The alias should match what was created in build_multi_metric_query
-                            # If metric.alias exists, use it as the exact alias, otherwise generate default
-                            if metric.alias:
-                                alias = metric.alias
-                            else:
-                                alias = f"{metric.aggregation}_{metric.column}"
-                            display_name = metric.alias or f"{metric.aggregation}({metric.column})"
-
-                        metric_data = [row.get(alias, 0) for row in results]
-
-                        series_data.append(
-                            {
-                                "name": display_name,
-                                "data": metric_data,
-                            }
-                        )
-                        legend_data.append(display_name)
-
-                    return {
-                        "xAxisData": x_axis_data,
-                        "series": series_data,
-                        "legend": legend_data,
-                    }
-            elif payload.extra_dimension:
-                # Group by extra dimension
-                grouped_data = {}
-                x_values = set()
-
-                for row in results:
-                    dimension = handle_null_value(
-                        safe_get_value(row, payload.extra_dimension, null_label), null_label
-                    )
-                    x_value = handle_null_value(
-                        safe_get_value(row, payload.dimension_col, null_label), null_label
-                    )
-                    x_values.add(x_value)
-
-                    if dimension not in grouped_data:
-                        grouped_data[dimension] = {}
-
-                    agg_col_name = get_aggregate_column_name(
-                        payload.aggregate_func, payload.aggregate_col
-                    )
-                    grouped_data[dimension][x_value] = row.get(agg_col_name, 0)
-
-                x_axis_data = sorted(list(x_values))
-
-                return {
-                    "xAxisData": x_axis_data,
-                    "series": [
-                        {
-                            "name": dimension,
-                            "data": [grouped_data[dimension].get(x, 0) for x in x_axis_data],
-                        }
-                        for dimension in grouped_data.keys()
-                    ],
-                    "legend": list(grouped_data.keys()),
-                }
-            else:
-                return {
-                    "xAxisData": [
-                        handle_null_value(
-                            safe_get_value(row, payload.dimension_col, null_label), null_label
-                        )
-                        for row in results
-                    ],
-                    "series": [
-                        {
-                            "name": get_aggregate_display_name(
-                                payload.aggregate_func, payload.aggregate_col
-                            ),
-                            "data": [
-                                row.get(
-                                    get_aggregate_column_name(
-                                        payload.aggregate_func, payload.aggregate_col
-                                    ),
-                                    0,
-                                )
-                                for row in results
-                            ],
-                        }
-                    ],
-                    "legend": [
-                        get_aggregate_display_name(payload.aggregate_func, payload.aggregate_col)
-                    ],
->>>>>>> 5d265dc4
                 }
 
     elif payload.chart_type == "pie":
@@ -972,7 +769,6 @@
                 "seriesName": payload.x_axis,
             }
         else:  # aggregated
-<<<<<<< HEAD
             if not payload.metrics or len(payload.metrics) == 0:
                 return {}
 
@@ -1014,95 +810,6 @@
                 "pieData": pie_data,
                 "seriesName": display_name,
             }
-=======
-            # Handle multiple metrics for pie charts
-            if payload.metrics:
-                if payload.extra_dimension:
-                    # For pie charts with extra dimension, create separate slices for each metric-dimension-x combination
-                    pie_data = []
-                    for row in results:
-                        dimension = handle_null_value(
-                            safe_get_value(row, payload.extra_dimension, null_label), null_label
-                        )
-                        x_value = handle_null_value(
-                            safe_get_value(row, payload.dimension_col, null_label), null_label
-                        )
-
-                        # Create separate pie slices for each metric (same pattern as bar/line charts)
-                        for metric in payload.metrics:
-                            if metric.aggregation.lower() == "count" and metric.column is None:
-                                alias = f"count_all_{metric.alias}" if metric.alias else "count_all"
-                                display_name = metric.alias or "Total Count"
-                            else:
-                                alias = metric.alias or f"{metric.aggregation}_{metric.column}"
-                                display_name = (
-                                    metric.alias or f"{metric.aggregation}({metric.column})"
-                                )
-
-                            metric_value = row.get(alias, 0)
-                            slice_name = (
-                                f"{dimension} - {display_name}"  # Same pattern as bar/line charts
-                            )
-
-                            pie_data.append({"value": metric_value, "name": slice_name})
-
-                    return {
-                        "pieData": pie_data,
-                        "seriesName": "Metrics by Dimension",
-                    }
-                else:
-                    # Handle multiple metrics WITHOUT extra dimension
-                    # Create separate slices for each metric-dimension combination
-                    pie_data = []
-                    for row in results:
-                        x_value = handle_null_value(
-                            safe_get_value(row, payload.dimension_col, null_label), null_label
-                        )
-
-                        # Create separate pie slices for each metric (same pattern as bar/line charts)
-                        for metric in payload.metrics:
-                            if metric.aggregation.lower() == "count" and metric.column is None:
-                                alias = f"count_all_{metric.alias}" if metric.alias else "count_all"
-                                display_name = metric.alias or "Total Count"
-                            else:
-                                alias = metric.alias or f"{metric.aggregation}_{metric.column}"
-                                display_name = (
-                                    metric.alias or f"{metric.aggregation}({metric.column})"
-                                )
-
-                            metric_value = row.get(alias, 0)
-                            slice_name = (
-                                f"{x_value} - {display_name}"  # Same pattern as bar/line charts
-                            )
-
-                            pie_data.append({"value": metric_value, "name": slice_name})
-
-                    return {
-                        "pieData": pie_data,
-                        "seriesName": "Metrics by Dimension",
-                    }
-            else:
-                # Handle single metric (existing logic)
-                return {
-                    "pieData": [
-                        {
-                            "value": row.get(
-                                get_aggregate_column_name(
-                                    payload.aggregate_func, payload.aggregate_col
-                                ),
-                                0,
-                            ),
-                            "name": handle_null_value(
-                                safe_get_value(row, payload.dimension_col, null_label), null_label
-                            ),
-                        }
-                        for row in results
-                    ],
-                    "seriesName": get_aggregate_display_name(
-                        payload.aggregate_func, payload.aggregate_col
-                    ),
-                }
->>>>>>> 5d265dc4
 
     elif payload.chart_type == "line":
         if payload.computation_type == "raw":
@@ -1125,7 +832,6 @@
                 "legend": [payload.y_axis],
             }
         else:  # aggregated
-<<<<<<< HEAD
             if not payload.metrics or len(payload.metrics) == 0:
                 return {}
 
@@ -1207,188 +913,30 @@
                     )
                     for row in results
                 ]
-=======
-            # Handle multiple metrics for line charts
-            if payload.metrics:
-                if payload.extra_dimension:
-                    # Handle multiple metrics WITH extra dimension (grouped lines)
-                    grouped_data = {}
-                    x_values = set()
-
-                    # First, collect all x values and group by extra dimension
-                    for row in results:
-                        dimension = handle_null_value(
-                            safe_get_value(row, payload.extra_dimension, null_label), null_label
-                        )
-                        x_value = handle_null_value(
-                            safe_get_value(row, payload.dimension_col, null_label), null_label
-                        )
-                        x_values.add(x_value)
-
-                        if dimension not in grouped_data:
-                            grouped_data[dimension] = {}
-
-                        # For multiple metrics, we need to handle each metric
-                        for metric in payload.metrics:
-                            if metric.aggregation.lower() == "count" and metric.column is None:
-                                alias = f"count_all_{metric.alias}" if metric.alias else "count_all"
-                                display_name = metric.alias or "Total Count"
-                            else:
-                                if metric.alias:
-                                    alias = metric.alias
-                                else:
-                                    alias = f"{metric.aggregation}_{metric.column}"
-                                display_name = (
-                                    metric.alias or f"{metric.aggregation}({metric.column})"
-                                )
->>>>>>> 5d265dc4
-
-                            # Create a unique key for this dimension-metric combination
-                            metric_dimension_key = f"{dimension}_{display_name}"
-                            if metric_dimension_key not in grouped_data:
-                                grouped_data[metric_dimension_key] = {}
-
-                            grouped_data[metric_dimension_key][x_value] = row.get(alias, 0)
-
-                    x_axis_data = sorted(list(x_values))
-
-<<<<<<< HEAD
+
+                series_data = []
+                legend_data = []
+
+                for metric in payload.metrics:
+                    if metric.aggregation.lower() == "count" and metric.column is None:
+                        alias = f"count_all_{metric.alias}" if metric.alias else "count_all"
+                        display_name = metric.alias or "Total Count"
+                    else:
+                        alias = metric.alias or f"{metric.aggregation}_{metric.column}"
+                        display_name = metric.alias or f"{metric.aggregation}({metric.column})"
+
+                    series_data.append(
+                        {
+                            "name": display_name,
+                            "data": [row.get(alias, 0) for row in results],
+                        }
+                    )
+                    legend_data.append(display_name)
+
                 return {
                     "xAxisData": x_axis_data,
                     "series": series_data,
                     "legend": legend_data,
-=======
-                    # Create series for each dimension-metric combination
-                    series_data = []
-                    legend_data = []
-
-                    # Group by extra dimension for better organization
-                    dimensions = sorted(set([key.split("_")[0] for key in grouped_data.keys()]))
-
-                    for dimension in dimensions:
-                        for metric in payload.metrics:
-                            if metric.aggregation.lower() == "count" and metric.column is None:
-                                display_name = metric.alias or "Total Count"
-                            else:
-                                display_name = (
-                                    metric.alias or f"{metric.aggregation}({metric.column})"
-                                )
-
-                            metric_dimension_key = f"{dimension}_{display_name}"
-                            if metric_dimension_key in grouped_data:
-                                series_name = f"{dimension} - {display_name}"
-                                series_data.append(
-                                    {
-                                        "name": series_name,
-                                        "data": [
-                                            grouped_data[metric_dimension_key].get(x, 0)
-                                            for x in x_axis_data
-                                        ],
-                                    }
-                                )
-                                legend_data.append(series_name)
-
-                    return {
-                        "xAxisData": x_axis_data,
-                        "series": series_data,
-                        "legend": legend_data,
-                    }
-                else:
-                    # Handle multiple metrics WITHOUT extra dimension (existing logic)
-                    x_axis_data = [
-                        handle_null_value(
-                            safe_get_value(row, payload.dimension_col, null_label), null_label
-                        )
-                        for row in results
-                    ]
-
-                    series_data = []
-                    legend_data = []
-
-                    for metric in payload.metrics:
-                        if metric.aggregation.lower() == "count" and metric.column is None:
-                            alias = f"count_all_{metric.alias}" if metric.alias else "count_all"
-                            display_name = metric.alias or "Total Count"
-                        else:
-                            alias = metric.alias or f"{metric.aggregation}_{metric.column}"
-                            display_name = metric.alias or f"{metric.aggregation}({metric.column})"
-
-                        series_data.append(
-                            {
-                                "name": display_name,
-                                "data": [row.get(alias, 0) for row in results],
-                            }
-                        )
-                        legend_data.append(display_name)
-
-                    return {
-                        "xAxisData": x_axis_data,
-                        "series": series_data,
-                        "legend": legend_data,
-                    }
-            elif payload.extra_dimension:
-                # Similar to bar chart grouping
-                grouped_data = {}
-                x_values = set()
-
-                for row in results:
-                    dimension = handle_null_value(
-                        safe_get_value(row, payload.extra_dimension, null_label), null_label
-                    )
-                    x_value = handle_null_value(
-                        safe_get_value(row, payload.dimension_col, null_label), null_label
-                    )
-                    x_values.add(x_value)
-
-                    if dimension not in grouped_data:
-                        grouped_data[dimension] = {}
-
-                    agg_col_name = get_aggregate_column_name(
-                        payload.aggregate_func, payload.aggregate_col
-                    )
-                    grouped_data[dimension][x_value] = row.get(agg_col_name, 0)
-
-                x_axis_data = sorted(list(x_values))
-
-                return {
-                    "xAxisData": x_axis_data,
-                    "series": [
-                        {
-                            "name": dimension,
-                            "data": [grouped_data[dimension].get(x, 0) for x in x_axis_data],
-                        }
-                        for dimension in grouped_data.keys()
-                    ],
-                    "legend": list(grouped_data.keys()),
-                }
-            else:
-                return {
-                    "xAxisData": [
-                        handle_null_value(
-                            safe_get_value(row, payload.dimension_col, null_label), null_label
-                        )
-                        for row in results
-                    ],
-                    "series": [
-                        {
-                            "name": get_aggregate_display_name(
-                                payload.aggregate_func, payload.aggregate_col
-                            ),
-                            "data": [
-                                row.get(
-                                    get_aggregate_column_name(
-                                        payload.aggregate_func, payload.aggregate_col
-                                    ),
-                                    0,
-                                )
-                                for row in results
-                            ],
-                        }
-                    ],
-                    "legend": [
-                        get_aggregate_display_name(payload.aggregate_func, payload.aggregate_col)
-                    ],
->>>>>>> 5d265dc4
                 }
 
     elif payload.chart_type == "table":
