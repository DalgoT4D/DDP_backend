"""Chart validation module for validating chart configurations"""

from typing import Dict, List, Optional, Tuple
from ddpui.utils.custom_logger import CustomLogger

logger = CustomLogger("ddpui.charts.validator")


class ChartValidationError(Exception):
    """Custom exception for chart validation errors"""

    pass


class ChartValidator:
    """Validates chart configurations based on chart type and computation type"""

    # Valid chart types
    VALID_CHART_TYPES = ["bar", "pie", "line", "number", "map", "table"]

    # Valid computation types
    VALID_COMPUTATION_TYPES = ["raw", "aggregated"]

    # Valid aggregate functions
    VALID_AGGREGATE_FUNCTIONS = ["sum", "avg", "count", "min", "max", "count_distinct"]

    @staticmethod
    def validate_chart_config(
        chart_type: str,
        computation_type: str,
        extra_config: Dict,
        schema_name: str,
        table_name: str,
    ) -> Tuple[bool, Optional[str]]:
        """
        Validate chart configuration based on chart type and computation type

        Returns:
            Tuple of (is_valid, error_message)
        """
        try:
            # Basic validation
            ChartValidator._validate_basic_fields(
                chart_type, computation_type, schema_name, table_name
            )

            # Extract column configurations from extra_config
            x_axis = extra_config.get("x_axis_column")
            y_axis = extra_config.get("y_axis_column")
            dimension_col = extra_config.get("dimension_column")
            aggregate_col = extra_config.get("aggregate_column")
            aggregate_func = extra_config.get("aggregate_function")
            customizations = extra_config.get("customizations", {})

            # Extract multiple metrics for bar/line charts
            metrics = extra_config.get("metrics", [])

            # Validate based on chart type
            if chart_type == "bar":
                ChartValidator._validate_bar_chart(
                    computation_type,
                    x_axis,
                    y_axis,
                    dimension_col,
                    aggregate_col,
                    aggregate_func,
                    metrics,
                )
            elif chart_type == "pie":
                ChartValidator._validate_pie_chart(
<<<<<<< HEAD
                    computation_type, x_axis, y_axis, dimension_col, metrics
=======
                    computation_type,
                    x_axis,
                    y_axis,
                    dimension_col,
                    aggregate_col,
                    aggregate_func,
                    metrics,
>>>>>>> 5d265dc4
                )
            elif chart_type == "line":
                ChartValidator._validate_line_chart(
                    computation_type,
                    x_axis,
                    y_axis,
                    dimension_col,
                    aggregate_col,
                    aggregate_func,
                    metrics,
                )
            elif chart_type == "number":
<<<<<<< HEAD
                ChartValidator._validate_number_chart(computation_type, metrics, customizations)
=======
                ChartValidator._validate_number_chart(
                    computation_type, aggregate_col, aggregate_func, customizations, metrics
                )
>>>>>>> 5d265dc4
            elif chart_type == "map":
                ChartValidator._validate_map_chart(
                    computation_type,
                    extra_config.get("geographic_column"),
                    extra_config.get("value_column"),
                    extra_config.get("selected_geojson_id"),
                    metrics,
                    customizations,
                    metrics,
                )
            elif chart_type == "table":
                ChartValidator._validate_table_chart(computation_type, schema_name, table_name)

            return True, None

        except ChartValidationError as e:
            logger.warning(f"Chart validation failed: {str(e)}")
            return False, str(e)
        except Exception as e:
            logger.error(f"Unexpected error during chart validation: {str(e)}")
            return False, f"Validation error: {str(e)}"

    @staticmethod
    def _validate_basic_fields(
        chart_type: str, computation_type: str, schema_name: str, table_name: str
    ) -> None:
        """Validate basic required fields"""
        if not chart_type:
            raise ChartValidationError("Chart type is required")

        if chart_type not in ChartValidator.VALID_CHART_TYPES:
            raise ChartValidationError(
                f"Invalid chart type '{chart_type}'. Must be one of: {', '.join(ChartValidator.VALID_CHART_TYPES)}"
            )

        if not computation_type:
            raise ChartValidationError("Computation type is required")

        if computation_type not in ChartValidator.VALID_COMPUTATION_TYPES:
            raise ChartValidationError(
                f"Invalid computation type '{computation_type}'. Must be one of: {', '.join(ChartValidator.VALID_COMPUTATION_TYPES)}"
            )

        if not schema_name:
            raise ChartValidationError("Schema name is required")

        if not table_name:
            raise ChartValidationError("Table name is required")

    @staticmethod
    def _validate_aggregate_function(aggregate_func: Optional[str]) -> None:
        """Validate aggregate function"""
        if aggregate_func and aggregate_func not in ChartValidator.VALID_AGGREGATE_FUNCTIONS:
            raise ChartValidationError(
                f"Invalid aggregate function '{aggregate_func}'. Must be one of: {', '.join(ChartValidator.VALID_AGGREGATE_FUNCTIONS)}"
            )

    @staticmethod
    def _validate_bar_chart(
        computation_type: str,
        x_axis: Optional[str],
        y_axis: Optional[str],
        dimension_col: Optional[str],
        aggregate_col: Optional[str],
        aggregate_func: Optional[str],
        metrics: Optional[List] = None,
    ) -> None:
        """Validate bar chart configuration"""
        if computation_type == "raw":
            if not x_axis:
                raise ChartValidationError("Bar chart with raw data requires X-axis column")
            if not y_axis:
                raise ChartValidationError("Bar chart with raw data requires Y-axis column")

            # Ensure aggregated fields are not set for raw data
            if dimension_col or aggregate_col or aggregate_func:
                raise ChartValidationError(
                    "Bar chart with raw data should not have dimension, aggregate column, or aggregate function"
                )

        else:  # aggregated
            if not dimension_col:
                raise ChartValidationError(
                    "Bar chart with aggregated data requires dimension column"
                )

            # Check for multiple metrics (new approach) or single metric (legacy approach)
            if metrics and len(metrics) > 0:
                # Multiple metrics approach - validate each metric
                for i, metric in enumerate(metrics):
                    if not isinstance(metric, dict):
                        raise ChartValidationError(f"Metric {i+1} must be a dictionary")

                    metric_agg = metric.get("aggregation")
                    metric_col = metric.get("column")

                    if not metric_agg:
                        raise ChartValidationError(f"Metric {i+1} requires aggregation function")

                    ChartValidator._validate_aggregate_function(metric_agg)

                    # Validate column requirement (not needed for count)
                    if not metric_col and metric_agg != "count":
                        raise ChartValidationError(
                            f"Metric {i+1} requires column except for count function"
                        )

            else:
                # No metrics provided - require metrics for aggregated bar charts
                raise ChartValidationError(
                    "Bar chart with aggregated data requires at least one metric"
                )

            # Ensure raw fields are not set for aggregated data
            if x_axis or y_axis:
                raise ChartValidationError(
                    "Bar chart with aggregated data should not have X-axis or Y-axis columns"
                )

    @staticmethod
    def _validate_pie_chart(
        computation_type: str,
        x_axis: Optional[str],
        y_axis: Optional[str],
        dimension_col: Optional[str],
<<<<<<< HEAD
=======
        aggregate_col: Optional[str],
        aggregate_func: Optional[str],
>>>>>>> 5d265dc4
        metrics: Optional[List] = None,
    ) -> None:
        """Validate pie chart configuration"""
        if computation_type == "raw":
            if not x_axis:
                raise ChartValidationError(
                    "Pie chart with raw data requires X-axis column (for grouping)"
                )

            # Pie charts with raw data don't need y-axis or metrics
            if dimension_col or metrics:
                raise ChartValidationError(
                    "Pie chart with raw data should not have dimension column or metrics"
                )

        else:  # aggregated
            if not dimension_col:
                raise ChartValidationError(
                    "Pie chart with aggregated data requires dimension column"
                )

            # Validate metrics - pie charts need exactly one metric
            if not metrics or len(metrics) == 0:
                raise ChartValidationError(
                    "Pie chart with aggregated data requires exactly one metric"
                )

            if len(metrics) > 1:
                raise ChartValidationError(
                    "Pie charts support only one metric. Multiple metrics are not allowed."
                )

            # Validate the first metric (pie charts use first metric only)
            metric = metrics[0]
            if not isinstance(metric, dict):
                raise ChartValidationError("Metric must be a dictionary")

            metric_agg = metric.get("aggregation")
            metric_col = metric.get("column")

            if not metric_agg:
                raise ChartValidationError("Metric requires aggregation function")

            ChartValidator._validate_aggregate_function(metric_agg)

            # Validate column requirement (not needed for count)
            if not metric_col and metric_agg != "count":
                raise ChartValidationError("Metric requires column except for count function")

            # Validate metrics count - pie charts should only have one metric
            if metrics and len(metrics) > 1:
                raise ChartValidationError("Pie charts support only one metric")

            # Ensure raw fields are not set for aggregated data
            if x_axis or y_axis:
                raise ChartValidationError(
                    "Pie chart with aggregated data should not have X-axis or Y-axis columns"
                )

    @staticmethod
    def _validate_line_chart(
        computation_type: str,
        x_axis: Optional[str],
        y_axis: Optional[str],
        dimension_col: Optional[str],
        aggregate_col: Optional[str],
        aggregate_func: Optional[str],
        metrics: Optional[List] = None,
    ) -> None:
        """Validate line chart configuration"""
        if computation_type == "raw":
            if not x_axis:
                raise ChartValidationError("Line chart with raw data requires X-axis column")
            if not y_axis:
                raise ChartValidationError("Line chart with raw data requires Y-axis column")

            # Ensure aggregated fields are not set for raw data
            if dimension_col or aggregate_col or aggregate_func:
                raise ChartValidationError(
                    "Line chart with raw data should not have dimension, aggregate column, or aggregate function"
                )

        else:  # aggregated
            if not dimension_col:
                raise ChartValidationError(
                    "Line chart with aggregated data requires dimension column"
                )

            # Check for multiple metrics (new approach) or single metric (legacy approach)
            if metrics and len(metrics) > 0:
                # Multiple metrics approach - validate each metric
                for i, metric in enumerate(metrics):
                    if not isinstance(metric, dict):
                        raise ChartValidationError(f"Metric {i+1} must be a dictionary")

                    metric_agg = metric.get("aggregation")
                    metric_col = metric.get("column")

                    if not metric_agg:
                        raise ChartValidationError(f"Metric {i+1} requires aggregation function")

                    ChartValidator._validate_aggregate_function(metric_agg)

                    # Validate column requirement (not needed for count)
                    if not metric_col and metric_agg != "count":
                        raise ChartValidationError(
                            f"Metric {i+1} requires column except for count function"
                        )

            else:
                # No metrics provided - require metrics for aggregated line charts
                raise ChartValidationError(
                    "Line chart with aggregated data requires at least one metric"
                )

            # Ensure raw fields are not set for aggregated data
            if x_axis or y_axis:
                raise ChartValidationError(
                    "Line chart with aggregated data should not have X-axis or Y-axis columns"
                )

    @staticmethod
    def _validate_number_chart(
        computation_type: str,
<<<<<<< HEAD
        metrics: Optional[List] = None,
        customizations: Dict = None,
=======
        aggregate_col: Optional[str],
        aggregate_func: Optional[str],
        customizations: Dict,
        metrics: Optional[List] = None,
>>>>>>> 5d265dc4
    ) -> None:
        """Validate number chart configuration"""
        # Number charts only support aggregated data
        if computation_type != "aggregated":
            raise ChartValidationError("Number charts only support aggregated data")

        # Validate metrics - number charts need exactly one metric
        if not metrics or len(metrics) == 0:
            raise ChartValidationError("Number chart requires exactly one metric")

        if len(metrics) > 1:
            raise ChartValidationError(
                "Number charts support only one metric. Multiple metrics are not allowed."
            )

        # Validate the first metric (number charts use first metric only)
        metric = metrics[0]
        if not isinstance(metric, dict):
            raise ChartValidationError("Metric must be a dictionary")

        metric_agg = metric.get("aggregation")
        metric_col = metric.get("column")

        if not metric_agg:
            raise ChartValidationError("Metric requires aggregation function")

        ChartValidator._validate_aggregate_function(metric_agg)

        # Validate column requirement (not needed for count)
        if not metric_col and metric_agg != "count":
            raise ChartValidationError("Metric requires column except for count function")

        # Validate metrics count - number charts should only have one metric
        if metrics and len(metrics) > 1:
            raise ChartValidationError("Number charts support only one metric")

        # Validate customizations if present
        if customizations:
            number_format = customizations.get("numberFormat")
            if number_format and number_format not in [
                "default",
                "comma",
                "percentage",
                "currency",
            ]:
                raise ChartValidationError(
                    f"Invalid number format '{number_format}'. Must be one of: default, comma, percentage, currency"
                )

            decimal_places = customizations.get("decimalPlaces")
            if decimal_places is not None:
                try:
                    dp = int(decimal_places)
                    if dp < 0 or dp > 10:
                        raise ChartValidationError("Decimal places must be between 0 and 10")
                except (ValueError, TypeError):
                    raise ChartValidationError("Decimal places must be a valid number")

    @staticmethod
    def validate_for_update(
        existing_chart_type: str,
        new_chart_type: Optional[str],
        new_computation_type: Optional[str],
        extra_config: Dict,
        schema_name: str,
        table_name: str,
    ) -> Tuple[bool, Optional[str]]:
        """
        Validate chart configuration for updates

        Returns:
            Tuple of (is_valid, error_message)
        """
        # Use existing chart type if new one is not provided
        chart_type = new_chart_type or existing_chart_type

        # For updates, we need to be more lenient as partial updates are allowed
        # But if chart type or computation type changes, full validation is needed
        if new_chart_type or new_computation_type:
            # Full validation needed
            computation_type = new_computation_type or extra_config.get("computation_type", "raw")
            return ChartValidator.validate_chart_config(
                chart_type, computation_type, extra_config, schema_name, table_name
            )

        # For partial updates, just validate what's provided
        try:
            # If aggregate function is updated, validate it
            if "aggregate_function" in extra_config:
                ChartValidator._validate_aggregate_function(extra_config["aggregate_function"])

            # Validate number format if updated
            customizations = extra_config.get("customizations", {})
            if "numberFormat" in customizations:
                number_format = customizations["numberFormat"]
                if number_format not in ["default", "comma", "percentage", "currency"]:
                    raise ChartValidationError(
                        f"Invalid number format '{number_format}'. Must be one of: default, comma, percentage, currency"
                    )

            return True, None

        except ChartValidationError as e:
            return False, str(e)

    @staticmethod
    def _validate_map_chart(
        computation_type: str,
        geographic_column: Optional[str],
        value_column: Optional[str],
        selected_geojson_id: Optional[int],
<<<<<<< HEAD
        metrics: Optional[List] = None,
        customizations: Dict = None,
=======
        customizations: Dict,
        metrics: List = None,
>>>>>>> 5d265dc4
    ) -> None:
        """Validate map chart configuration"""
        # Maps only support aggregated data
        if computation_type != "aggregated":
            raise ChartValidationError("Map charts only support aggregated data")

        if not geographic_column:
            raise ChartValidationError("Map chart requires geographic column")

        # Handle both multiple metrics system and legacy single metric system
        if metrics and len(metrics) > 0:
            # Validate metrics count - map charts should only have one metric
            if len(metrics) > 1:
                raise ChartValidationError("Map charts support only one metric")

<<<<<<< HEAD
        # Validate metrics - map charts need exactly one metric
        if not metrics or len(metrics) == 0:
            raise ChartValidationError("Map chart requires exactly one metric")

        if len(metrics) > 1:
            raise ChartValidationError(
                "Map charts support only one metric. Multiple metrics are not allowed."
            )

        # Validate the metric
        metric = metrics[0]
        if not isinstance(metric, dict):
            raise ChartValidationError("Metric must be a dictionary")

        metric_agg = metric.get("aggregation")
        metric_col = metric.get("column")

        if not metric_agg:
            raise ChartValidationError("Metric requires aggregation function")

        ChartValidator._validate_aggregate_function(metric_agg)

        # Validate column requirement (not needed for count)
        if not metric_col and metric_agg != "count":
            raise ChartValidationError("Metric requires column except for count function")
=======
            # Multiple metrics system - validate each metric
            for i, metric in enumerate(metrics):
                if not isinstance(metric, dict):
                    raise ChartValidationError(f"Metric {i+1} must be a dictionary")

                metric_agg = metric.get("aggregation")
                metric_col = metric.get("column")

                if not metric_agg:
                    raise ChartValidationError(f"Metric {i+1} requires aggregation function")

                ChartValidator._validate_aggregate_function(metric_agg)

                # Validate column requirement (not needed for count)
                if not metric_col and metric_agg != "count":
                    raise ChartValidationError(
                        f"Metric {i+1} requires column except for count function"
                    )
        else:
            # Legacy single metric system - validate value_column and aggregate_func
            if not value_column:
                raise ChartValidationError("Map chart requires value column")

            if not aggregate_func:
                raise ChartValidationError("Map chart requires aggregate function")

            ChartValidator._validate_aggregate_function(aggregate_func)
>>>>>>> 5d265dc4

        if not selected_geojson_id:
            raise ChartValidationError("Map chart requires selected GeoJSON")

        # Validate customizations if present
        if customizations:
            color_scheme = customizations.get("colorScheme")
            if color_scheme and color_scheme not in [
                "Blues",
                "Reds",
                "Greens",
                "Purples",
                "Oranges",
                "Greys",
            ]:
                raise ChartValidationError(
                    f"Invalid color scheme '{color_scheme}'. Must be one of: Blues, Reds, Greens, Purples, Oranges, Greys"
                )

    @staticmethod
    def _validate_table_chart(
        computation_type: str,
        schema_name: str,
        table_name: str,
    ) -> None:
        """Validate table chart configuration"""
        # Tables support both raw and aggregated data
        # Only basic validation needed - schema and table are already validated in _validate_basic_fields
        # No additional column requirements for table charts
        pass<|MERGE_RESOLUTION|>--- conflicted
+++ resolved
@@ -68,17 +68,7 @@
                 )
             elif chart_type == "pie":
                 ChartValidator._validate_pie_chart(
-<<<<<<< HEAD
                     computation_type, x_axis, y_axis, dimension_col, metrics
-=======
-                    computation_type,
-                    x_axis,
-                    y_axis,
-                    dimension_col,
-                    aggregate_col,
-                    aggregate_func,
-                    metrics,
->>>>>>> 5d265dc4
                 )
             elif chart_type == "line":
                 ChartValidator._validate_line_chart(
@@ -91,13 +81,7 @@
                     metrics,
                 )
             elif chart_type == "number":
-<<<<<<< HEAD
                 ChartValidator._validate_number_chart(computation_type, metrics, customizations)
-=======
-                ChartValidator._validate_number_chart(
-                    computation_type, aggregate_col, aggregate_func, customizations, metrics
-                )
->>>>>>> 5d265dc4
             elif chart_type == "map":
                 ChartValidator._validate_map_chart(
                     computation_type,
@@ -223,11 +207,6 @@
         x_axis: Optional[str],
         y_axis: Optional[str],
         dimension_col: Optional[str],
-<<<<<<< HEAD
-=======
-        aggregate_col: Optional[str],
-        aggregate_func: Optional[str],
->>>>>>> 5d265dc4
         metrics: Optional[List] = None,
     ) -> None:
         """Validate pie chart configuration"""
@@ -352,15 +331,8 @@
     @staticmethod
     def _validate_number_chart(
         computation_type: str,
-<<<<<<< HEAD
         metrics: Optional[List] = None,
         customizations: Dict = None,
-=======
-        aggregate_col: Optional[str],
-        aggregate_func: Optional[str],
-        customizations: Dict,
-        metrics: Optional[List] = None,
->>>>>>> 5d265dc4
     ) -> None:
         """Validate number chart configuration"""
         # Number charts only support aggregated data
@@ -472,13 +444,8 @@
         geographic_column: Optional[str],
         value_column: Optional[str],
         selected_geojson_id: Optional[int],
-<<<<<<< HEAD
         metrics: Optional[List] = None,
         customizations: Dict = None,
-=======
-        customizations: Dict,
-        metrics: List = None,
->>>>>>> 5d265dc4
     ) -> None:
         """Validate map chart configuration"""
         # Maps only support aggregated data
@@ -494,7 +461,6 @@
             if len(metrics) > 1:
                 raise ChartValidationError("Map charts support only one metric")
 
-<<<<<<< HEAD
         # Validate metrics - map charts need exactly one metric
         if not metrics or len(metrics) == 0:
             raise ChartValidationError("Map chart requires exactly one metric")
@@ -520,35 +486,6 @@
         # Validate column requirement (not needed for count)
         if not metric_col and metric_agg != "count":
             raise ChartValidationError("Metric requires column except for count function")
-=======
-            # Multiple metrics system - validate each metric
-            for i, metric in enumerate(metrics):
-                if not isinstance(metric, dict):
-                    raise ChartValidationError(f"Metric {i+1} must be a dictionary")
-
-                metric_agg = metric.get("aggregation")
-                metric_col = metric.get("column")
-
-                if not metric_agg:
-                    raise ChartValidationError(f"Metric {i+1} requires aggregation function")
-
-                ChartValidator._validate_aggregate_function(metric_agg)
-
-                # Validate column requirement (not needed for count)
-                if not metric_col and metric_agg != "count":
-                    raise ChartValidationError(
-                        f"Metric {i+1} requires column except for count function"
-                    )
-        else:
-            # Legacy single metric system - validate value_column and aggregate_func
-            if not value_column:
-                raise ChartValidationError("Map chart requires value column")
-
-            if not aggregate_func:
-                raise ChartValidationError("Map chart requires aggregate function")
-
-            ChartValidator._validate_aggregate_function(aggregate_func)
->>>>>>> 5d265dc4
 
         if not selected_geojson_id:
             raise ChartValidationError("Map chart requires selected GeoJSON")
