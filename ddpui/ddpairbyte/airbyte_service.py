"""
Airbyte service module
Functions which communicate with Airbyte
These functions do not access the Dalgo database
"""

from typing import Dict, List
import os
import pytz
from datetime import datetime
import requests
from dotenv import load_dotenv
from ninja.errors import HttpError
from django.forms.models import model_to_dict
from flags.state import flag_enabled
from ddpui import settings
from ddpui.ddpairbyte import schema
from ddpui.utils.custom_logger import CustomLogger
from ddpui.utils.helpers import remove_nested_attribute, nice_bytes
from ddpui.utils.helpers import from_timestamp
from ddpui.ddpairbyte.schema import (
    AirbyteSourceCreate,
    AirbyteDestinationCreate,
    AirbyteSourceUpdateCheckConnection,
    AirbyteDestinationUpdateCheckConnection,
)
<<<<<<< HEAD
from ddpui.utils import thread
from ddpui.models.org import OrgPrefectBlockv1
from ddpui.models.tasks import OrgTask
from ddpui.models.airbyte import AirbyteJob
=======

>>>>>>> fb1c0bce

load_dotenv()


logger = CustomLogger("airbyte")


def abreq(endpoint, req=None, **kwargs):
    """Request to the airbyte server"""
    method = kwargs.get("method", "POST")
    if method not in ["GET", "POST"]:
        raise HttpError(500, "method not supported")

    abhost = os.getenv("AIRBYTE_SERVER_HOST")
    abport = os.getenv("AIRBYTE_SERVER_PORT")
    abver = os.getenv("AIRBYTE_SERVER_APIVER")
    token = os.getenv("AIRBYTE_API_TOKEN")

    logger.info("Making request to Airbyte server: %s", endpoint)
    try:
        res = {}
        if method == "POST":
            res = requests.post(
                f"http://{abhost}:{abport}/api/{abver}/{endpoint}",
                headers={"Authorization": f"Basic {token}"},
                json=req,
                timeout=kwargs.get("timeout", 30),
            )
        elif method == "GET":
            res = requests.get(
                f"http://{abhost}:{abport}/api/{abver}/{endpoint}",
                headers={"Authorization": f"Basic {token}"},
                json=req,
                timeout=kwargs.get("timeout", 30),
            )
    except requests.exceptions.ConnectionError as conn_error:
        logger.exception(conn_error)
        raise HttpError(500, str(conn_error)) from conn_error

    try:
        result_obj = remove_nested_attribute(res.json(), "icon")
        logger.debug("Response from Airbyte server:")
        logger.debug(result_obj)
    except ValueError:
        logger.debug("Response from Airbyte server: %s", res.text)

    try:
        res.raise_for_status()
    except Exception as error:
        logger.info("here2222")
        logger.exception(error.args)
        raise HttpError(res.status_code, res.text) from error

    if "application/json" in res.headers.get("Content-Type", ""):
        return res.json()

    logger.error(
        "abreq result has content-type %s while hitting %s",
        res.headers.get("Content-Type", ""),
        endpoint,
    )
    return {}


def get_workspaces():
    """Fetch all workspaces in airbyte server"""
    logger.info("Fetching workspaces from Airbyte server")

    res = abreq("workspaces/list")
    if "workspaces" not in res:
        logger.error("No workspaces found")
        raise HttpError(404, "no workspaces found")
    return res


def get_workspace(workspace_id: str) -> dict:
    """Fetch a workspace from the airbyte server"""
    if not isinstance(workspace_id, str):
        raise HttpError(400, "workspace_id must be a string")

    res = abreq("workspaces/get", {"workspaceId": workspace_id})
    if "workspaceId" not in res:
        logger.info("Workspace not found: %s", workspace_id)
        raise HttpError(404, "workspace not found")
    return res


def set_workspace_name(workspace_id: str, name: str) -> dict:
    """Set workspace name in the airbyte server"""
    if not isinstance(workspace_id, str):
        raise HttpError(400, "Workspace ID must be a string")

    if not isinstance(name, str):
        raise HttpError(400, "Name must be a string")

    res = abreq("workspaces/update_name", {"workspaceId": workspace_id, "name": name})
    if "workspaceId" not in res:
        logger.info("Workspace not found: %s", workspace_id)
        raise HttpError(404, "workspace not found")
    return res


def create_workspace(name: str) -> dict:
    """Create a workspace in the airbyte server"""
    if not isinstance(name, str):
        raise HttpError(400, "Name must be a string")

    res = abreq(
        "workspaces/create",
        {"name": name, "organizationId": "00000000-0000-0000-0000-000000000000"},
    )
    if "workspaceId" not in res:
        logger.info("Workspace not created: %s", name)
        raise HttpError(400, "workspace not created")
    return res


def delete_workspace(workspace_id: str):
    """Deletes an airbyte workspace"""
    res = abreq("workspaces/delete", {"workspaceId": workspace_id})
    return res


def get_source_definition(workspace_id: str, sourcedef_id: str) -> dict:
    """Fetch source definition for an airbtye workspace"""
    if not isinstance(workspace_id, str):
        raise HttpError(400, "Invalid workspace ID")

    if not isinstance(sourcedef_id, str):
        raise HttpError(400, "Invalid source definition ID")

    res = abreq(
        "source_definitions/get_for_workspace",
        {"sourceDefinitionId": sourcedef_id, "workspaceId": workspace_id},
    )
    if "sourceDefinitionId" not in res:
        error_message = (
            f"Source definition : {sourcedef_id} not found for workspace: {workspace_id}"
        )
        logger.error(error_message)
        raise HttpError(404, error_message)

    return res


def get_source_definitions(workspace_id: str) -> List[Dict]:
    """Fetch source definitions for an airbyte workspace"""
    if not isinstance(workspace_id, str):
        raise HttpError(400, "Invalid workspace ID")

    res = abreq("source_definitions/list_for_workspace", {"workspaceId": workspace_id})
    if "sourceDefinitions" not in res:
        error_message = f"Source definitions not found for workspace: {workspace_id}"
        logger.error(error_message)
        raise HttpError(404, error_message)

    # filter out sources we don't want to show
    indices = []
    blacklist = settings.AIRBYTE_SOURCE_BLACKLIST
    for idx, sdef in enumerate(res["sourceDefinitions"]):
        if sdef["dockerRepository"] in blacklist:
            indices.append(idx)

    # delete from the end so we don't have index shifting confusion
    for idx in reversed(indices):
        del res["sourceDefinitions"][idx]

    return res


def get_source_definition_specification(workspace_id: str, sourcedef_id: str) -> dict:
    """Fetch source definition specification for a source in an airbyte workspace"""
    if not isinstance(workspace_id, str):
        raise HttpError(400, "Invalid workspace ID")

    if not isinstance(sourcedef_id, str):
        raise HttpError(400, "Invalid source definition ID")

    res = abreq(
        "source_definition_specifications/get",
        {"sourceDefinitionId": sourcedef_id, "workspaceId": workspace_id},
    )

    if "connectionSpecification" not in res:
        error_message = (
            f"specification not found for source definition {sourcedef_id} "
            f"in workspace {workspace_id}"
        )
        logger.error(error_message)
        raise HttpError(404, error_message)

    if "properties" in res["connectionSpecification"] and (
        "__injected_declarative_manifest" in res["connectionSpecification"]["properties"]
    ):
        # remove the injected manifest
        del res["connectionSpecification"]["properties"]["__injected_declarative_manifest"]

    return res


def create_custom_source_definition(
    workspace_id: str,
    name: str,
    docker_repository: str,
    docker_image_tag: str,
    documentation_url: str,
):
    """Create a custom source definition in Airbyte."""
    if not isinstance(workspace_id, str):
        raise HttpError(400, "Invalid workspace ID")
    if not isinstance(name, str):
        raise HttpError(400, "Invalid name")
    if not isinstance(docker_repository, str):
        raise HttpError(400, "Invalid docker repository")
    if not isinstance(docker_image_tag, str):
        raise HttpError(400, "Invalid docker image tag")
    if not isinstance(documentation_url, str):
        raise HttpError(400, "Invalid documentation URL")

    res = abreq(
        "source_definitions/create_custom",
        {
            "workspaceId": workspace_id,
            "sourceDefinition": {
                "name": name,
                "dockerRepository": docker_repository,
                "dockerImageTag": docker_image_tag,
                "documentationUrl": documentation_url,
            },
        },
        timeout=100,
    )
    if "sourceDefinitionId" not in res:
        error_message = f"Source definition not created: {name}"
        logger.error("Source definition not created: %s", name)
        raise HttpError(400, error_message)
    return res


def get_sources(workspace_id: str) -> List[Dict]:
    """Fetch all sources in an airbyte workspace"""
    if not isinstance(workspace_id, str):
        raise HttpError(400, "Invalid workspace ID")

    res = abreq("sources/list", {"workspaceId": workspace_id})
    if "sources" not in res:
        logger.error("Sources not found for workspace: %s", workspace_id)
        raise HttpError(404, "sources not found for workspace")
    return res


def get_source(workspace_id: str, source_id: str) -> dict:
    """Fetch a source in an airbyte workspace"""
    if not isinstance(workspace_id, str):
        raise HttpError(400, "Invalid workspace ID")

    if not isinstance(source_id, str):
        raise HttpError(400, "Invalid source ID")

    res = abreq("sources/get", {"sourceId": source_id})
    if "sourceId" not in res:
        logger.error("Source not found: %s", source_id)
        raise HttpError(404, "source not found")
    return res


def delete_source(workspace_id: str, source_id: str) -> dict:
    """Deletes a source in an airbyte workspace"""
    if not isinstance(workspace_id, str):
        raise HttpError(400, "Invalid workspace ID")

    if not isinstance(source_id, str):
        raise HttpError(400, "Invalid source ID")

    res = abreq("sources/delete", {"sourceId": source_id})
    return res


def create_source(workspace_id: str, name: str, sourcedef_id: str, config: dict) -> dict:
    """Create source in an airbyte workspace"""
    if not isinstance(workspace_id, str):
        raise HttpError(400, "workspace_id must be a string")
    if not isinstance(name, str):
        raise HttpError(400, "name must be a string")
    if not isinstance(sourcedef_id, str):
        raise HttpError(400, "sourcedef_id must be a string")
    if not isinstance(config, dict):
        raise HttpError(400, "config must be a dictionary")

    res = abreq(
        "source_definition_specifications/get",
        {"sourceDefinitionId": sourcedef_id, "workspaceId": workspace_id},
    )
    if "connectionSpecification" not in res:
        raise HttpError(500, "could not find spec for this source type")

    source_definition_spec = res["connectionSpecification"]
    for prop, prop_def in source_definition_spec["properties"].items():
        if prop_def.get("const"):
            config[prop] = prop_def["const"]

    res = abreq(
        "sources/create",
        {
            "workspaceId": workspace_id,
            "name": name,
            "sourceDefinitionId": sourcedef_id,
            "connectionConfiguration": config,
        },
    )
    if "sourceId" not in res:
        error_message = "Failed to create source: " + res.get("message", json.dumps(res))
        logger.error("Failed to create source: %s", error_message)
        raise HttpError(500, error_message)
    return res


def update_source(source_id: str, name: str, config: dict, sourcedef_id: str) -> dict:
    """Update source in an airbyte workspace"""
    if not isinstance(source_id, str):
        raise HttpError(400, "source_id must be a string")
    if not isinstance(name, str):
        raise HttpError(400, "name must be a string")
    if not isinstance(config, dict):
        raise HttpError(400, "config must be a dictionary")
    if not isinstance(sourcedef_id, str):
        raise HttpError(400, "sourcedef_id must be a string")

    res = abreq(
        "sources/update",
        {
            "sourceId": source_id,
            "name": name,
            "connectionConfiguration": config,
            "sourceDefinitionId": sourcedef_id,
        },
    )
    if "sourceId" not in res:
        error_message = "Failed to update source: " + res.get("message", json.dumps(res))
        logger.error("Failed to update source: %s", error_message)
        raise HttpError(500, error_message)
    return res


def check_source_connection(workspace_id: str, data: AirbyteSourceCreate) -> dict:
    """Test a potential source's connection in an airbyte workspace"""
    if not isinstance(workspace_id, str):
        raise HttpError(400, "workspace_id must be a string")

    res = abreq(
        "source_definition_specifications/get",
        {"sourceDefinitionId": data.sourceDefId, "workspaceId": workspace_id},
    )
    if "connectionSpecification" not in res:
        raise HttpError(500, "could not find spec for this source type")

    source_definition_spec = res["connectionSpecification"]
    for prop, prop_def in source_definition_spec["properties"].items():
        if prop_def.get("const"):
            data.config[prop] = prop_def["const"]

    res = abreq(
        "scheduler/sources/check_connection",
        {
            "sourceDefinitionId": data.sourceDefId,
            "connectionConfiguration": data.config,
            "workspaceId": workspace_id,
        },
        timeout=60,
    )
    if "jobInfo" not in res or res.get("status") == "failed":
        error_message = "Failed to check the source connection: " + res.get(
            "message", json.dumps(res)
        )
        logger.error("Failed to check the source connection: %s", error_message)
        raise HttpError(500, error_message)
    return res


def check_source_connection_for_update(source_id: str, data: AirbyteSourceUpdateCheckConnection):
    """Test connection on a potential edit on source"""
    res = abreq(
        "sources/check_connection_for_update",
        {
            "sourceId": source_id,
            "connectionConfiguration": data.config,
            "name": data.name,
        },
        timeout=60,
    )
    if "jobInfo" not in res or res.get("status") == "failed":
        error_message = "Failed to check the source connection: " + res.get(
            "message", json.dumps(res)
        )
        logger.error("Failed to check the source connection: %s", error_message)
        raise HttpError(500, error_message)

    return res


def get_source_schema_catalog(
    workspace_id: str, source_id: str
) -> dict:  # pylint: disable=unused-argument
    """Fetch source schema catalog for a source in an airbyte workspace"""
    if not isinstance(workspace_id, str):
        raise HttpError(400, "workspace_id must be a string")
    if not isinstance(source_id, str):
        raise HttpError(400, "source_id must be a string")

    res = abreq(
        "sources/discover_schema", {"sourceId": source_id, "disable_cache": True}, timeout=600
    )  # timeout of 10 mins
    # is it not possible that the job is long-running
    # and we need to check its status later?
    if "catalog" not in res and "jobInfo" in res:
        # special handling for errors we know
        if "failureReason" in res["jobInfo"]:
            if (
                res["jobInfo"]["failureReason"]["externalMessage"]
                == "Something went wrong in the connector. See the logs for more details."
            ):
                raise HttpError(
                    400,
                    res["jobInfo"]["failureReason"]["stacktrace"],
                )
            raise HttpError(
                400,
                res["jobInfo"]["failureReason"]["externalMessage"],
            )
        else:
            # for errors unknown to airbyte we might not have "failureReason"
            message = "Failed to discover schema"
            error = message + f" for source: {source_id}"
            if "logs" in res["jobInfo"]:
                error += "\n".join(res["jobInfo"]["logs"]["logLines"])
            logger.error(error)
            raise HttpError(400, error)
    if "catalog" not in res and "jobInfo" not in res:
        error_message = "Failed to fetch source schema catalog: " + res.get(
            "message", json.dumps(res)
        )
        logger.error("Failed to fetch source schema catalog: %s", error_message)
        raise HttpError(400, error_message)

    return res


def get_destination_definitions(workspace_id: str) -> dict:
    """Fetch destination definitions in an airbyte workspace"""
    if not isinstance(workspace_id, str):
        raise HttpError(400, "workspace_id must be a string")

    res = abreq("destination_definitions/list_for_workspace", {"workspaceId": workspace_id})
    if "destinationDefinitions" not in res:
        logger.error("Destination definitions not found for workspace: %s", workspace_id)
        raise HttpError(404, "destination definitions not found")
    return res


def get_destination_definition(workspace_id: str, destinationdef_id: str) -> dict:
    """get the destination definition"""
    if not isinstance(workspace_id, str):
        raise HttpError(400, "workspace_id must be a string")
    if not isinstance(destinationdef_id, str):
        raise HttpError(400, "destinationdef_id must be a string")

    res = abreq(
        "destination_definitions/get",
        {"destinationDefinitionId": destinationdef_id},
    )
    if "destinationDefinitionId" not in res:
        logger.error("Destination definition not found for workspace: %s", workspace_id)
        raise HttpError(404, "destination definition not found")
    return res


def get_destination_definition_specification(workspace_id: str, destinationdef_id: str) -> dict:
    """Fetch destination definition specification for a destination in a workspace"""
    if not isinstance(workspace_id, str):
        raise HttpError(400, "workspace_id must be a string")
    if not isinstance(destinationdef_id, str):
        raise HttpError(400, "destinationdef_id must be a string")

    res = abreq(
        "destination_definition_specifications/get",
        {"destinationDefinitionId": destinationdef_id, "workspaceId": workspace_id},
    )
    if "connectionSpecification" not in res:
        logger.error("Specification not found for destination definition: %s", destinationdef_id)
        raise HttpError(404, "Failed to get destination definition specification")
    if res["connectionSpecification"]["title"] == "Postgres Destination Spec":
        res["connectionSpecification"]["properties"]["ssl_mode"][
            "title"
        ] = "SSL modes* (select 'disable' if you don't know)"
        res["connectionSpecification"]["properties"]["tunnel_method"][
            "title"
        ] = "SSH Tunnel Method* (select 'No Tunnel' if you don't know)"
    return res


def get_destinations(workspace_id: str) -> dict:
    """Fetch all desintations in an airbyte workspace"""
    if not isinstance(workspace_id, str):
        raise HttpError(400, "workspace_id must be a string")

    res = abreq("destinations/list", {"workspaceId": workspace_id})
    if "destinations" not in res:
        logger.error("Destinations not found for workspace: %s", workspace_id)
        raise HttpError(404, "destinations not found for this workspace")
    return res


def get_destination(workspace_id: str, destination_id: str) -> dict:
    """Fetch a destination in an airbyte workspace"""
    if not isinstance(workspace_id, str):
        raise HttpError(400, "workspace_id must be a string")
    if not isinstance(destination_id, str):
        raise HttpError(400, "destination_id must be a string")

    res = abreq("destinations/get", {"destinationId": destination_id})
    if "destinationId" not in res:
        logger.error("Destination not found: %s", destination_id)
        raise HttpError(404, "destination not found")
    return res


def delete_destination(
    workspace_id: str, destination_id: str  # skipcq PYL-W0613
) -> dict:  # pylint: disable=unused-argument
    """Fetch a destination in an airbyte workspace"""
    res = abreq("destinations/delete", {"destinationId": destination_id})
    return res


def create_destination(workspace_id: str, name: str, destinationdef_id: str, config: dict) -> dict:
    """Create destination in an airbyte workspace"""
    if not isinstance(workspace_id, str):
        raise HttpError(400, "workspace_id must be a string")
    if not isinstance(name, str):
        raise HttpError(400, "name must be a string")
    if not isinstance(destinationdef_id, str):
        raise HttpError(400, "destinationdef_id must be a string")
    if not isinstance(config, dict):
        raise HttpError(400, "config must be a dict")

    res = abreq(
        "destinations/create",
        {
            "workspaceId": workspace_id,
            "name": name,
            "destinationDefinitionId": destinationdef_id,
            "connectionConfiguration": config,
        },
        timeout=120,
    )
    if "destinationId" not in res:
        error_message = "Failed to create destination: " + res.get("message", json.dumps(res))
        logger.error("Failed to create destination: %s", error_message)
        raise HttpError(500, error_message)
    return res


def update_destination(
    destination_id: str, name: str, config: dict, destinationdef_id: str
) -> dict:
    """Update a destination in an airbyte workspace"""
    if not isinstance(destination_id, str):
        raise HttpError(400, "destination_id must be a string")
    if not isinstance(name, str):
        raise HttpError(400, "name must be a string")
    if not isinstance(config, dict):
        raise HttpError(400, "config must be a dict")
    if not isinstance(destinationdef_id, str):
        raise HttpError(400, "destinationdef_id must be a string")

    res = abreq(
        "destinations/update",
        {
            "destinationId": destination_id,
            "name": name,
            "connectionConfiguration": config,
            "destinationDefinitionId": destinationdef_id,
        },
        timeout=120,
    )
    if "destinationId" not in res:
        error_message = "Failed to update destination: " + res.get("message", json.dumps(res))
        logger.error("Failed to update destination: %s", error_message)
        raise HttpError(500, error_message)
    return res


def check_destination_connection(workspace_id: str, data: AirbyteDestinationCreate) -> dict:
    """Test a potential destination's connection in an airbyte workspace"""
    if not isinstance(workspace_id, str):
        raise HttpError(400, "workspace_id must be a string")

    res = abreq(
        "scheduler/destinations/check_connection",
        {
            "destinationDefinitionId": data.destinationDefId,
            "connectionConfiguration": data.config,
            "workspaceId": workspace_id,
        },
        timeout=120,
    )
    if "jobInfo" not in res or res.get("status") == "failed":
        error_message = "Failed to connect to warehouse: " + res.get("message", json.dumps(res))
        logger.error("Failed to connect to warehouse: %s", error_message)
        raise HttpError(500, error_message)
    return res


def check_destination_connection_for_update(
    destination_id: str, data: AirbyteDestinationUpdateCheckConnection
):
    """Test a potential destination's connection in an airbyte workspace"""
    if not isinstance(destination_id, str):
        raise HttpError(400, "destination_id must be a string")

    res = abreq(
        "destinations/check_connection_for_update",
        {
            "destinationId": destination_id,
            "connectionConfiguration": data.config,
            "name": data.name,
        },
        timeout=120,
    )
    if "jobInfo" not in res or res.get("status") == "failed":
        error_message = "Failed to connect to warehouse: " + res.get("message", json.dumps(res))
        logger.error("Failed to connect to warehouse: %s", error_message)
        raise HttpError(500, error_message)
    return res


def get_connections(workspace_id: str) -> dict:
    """Fetch all connections of an airbyte workspace"""
    if not isinstance(workspace_id, str):
        raise HttpError(400, "workspace_id must be a string")

    res = abreq("connections/list", {"workspaceId": workspace_id})
    if "connections" not in res:
        error_message = f"connections not found for workspace: {workspace_id}"
        logger.error(error_message)
        raise HttpError(404, error_message)
    return res


def get_webbackend_connections(workspace_id: str) -> dict:
    """Fetch all connections of an airbyte workspace"""
    if not isinstance(workspace_id, str):
        raise HttpError(400, "workspace_id must be a string")

    res = abreq("web_backend/connections/list", {"workspaceId": workspace_id})
    if "connections" not in res:
        error_message = f"connections not found for workspace: {workspace_id}"
        logger.error(error_message)
        raise HttpError(404, error_message)
    return res["connections"]


def get_connection(workspace_id: str, connection_id: str) -> dict:
    """Fetch a connection of an airbyte workspace"""
    if not isinstance(workspace_id, str):
        raise HttpError(400, "workspace_id must be a string")

    res = abreq("web_backend/connections/get", {"connectionId": connection_id})
    if "connectionId" not in res:
        error_message = f"Connection not found: {connection_id}"
        logger.error(error_message)
        raise HttpError(404, error_message)
    return res


def create_connection(
    workspace_id: str,
    connection_info: schema.AirbyteConnectionCreate,
) -> dict:
    """Create a connection in an airbyte workspace"""
    if not isinstance(workspace_id, str):
        raise HttpError(400, "workspace_id must be a string")

    if len(connection_info.streams) == 0:
        error_message = f"must specify at least one stream workspace_id={workspace_id}"
        logger.error(error_message)
        raise HttpError(400, error_message)

    sourceschemacatalog = connection_info.syncCatalog
    payload = {
        "sourceId": connection_info.sourceId,
        "destinationId": connection_info.destinationId,
        "sourceCatalogId": connection_info.catalogId,
        "syncCatalog": {
            "streams": [
                # we're going to put the stream
                # configs in here in the next step below
            ]
        },
        "status": "active",
        "prefix": "",
        "namespaceDefinition": "destination",
        "namespaceFormat": "${SOURCE_NAMESPACE}",
        "nonBreakingChangesPreference": "ignore",
        "scheduleType": "manual",
        "geography": "auto",
        "name": connection_info.name,
    }
    if connection_info.destinationSchema:
        payload["namespaceDefinition"] = "customformat"
        payload["namespaceFormat"] = connection_info.destinationSchema

    # one stream per table
    selected_streams = {x["name"]: x for x in connection_info.streams}
    for schema_cat in sourceschemacatalog["streams"]:
        stream_name = schema_cat["stream"]["name"]
        if stream_name in selected_streams and selected_streams[stream_name]["selected"]:
            schema_cat["config"]["selected"] = True
            schema_cat["config"]["syncMode"] = selected_streams[stream_name]["syncMode"]
            schema_cat["config"]["destinationSyncMode"] = selected_streams[stream_name][
                "destinationSyncMode"
            ]
            # update the cursorField when the mode is incremental
            # weirdly the cursor field is an array of single element eg ["created_on"] or []; same behaviour for pk
            if (
                schema_cat["config"]["syncMode"] == "incremental"
                and schema_cat["config"]["destinationSyncMode"] == "append_dedup"
            ):
                if "primaryKey" not in selected_streams[stream_name]:
                    raise HttpError(
                        400,
                        f"primaryKey is required for stream '{stream_name}' when syncMode is 'incremental' and destinationSyncMode is 'append_dedup'",
                    )

                if "cursorField" not in selected_streams[stream_name]:
                    raise HttpError(
                        400,
                        f"cursor is required for stream '{stream_name}' when syncMode is 'incremental' and destinationSyncMode is 'append_dedup'",
                    )

                schema_cat["config"]["primaryKey"] = [
                    [pk] for pk in selected_streams[stream_name]["primaryKey"]
                ]
                schema_cat["config"]["cursorField"] = [selected_streams[stream_name]["cursorField"]]

            elif schema_cat["config"]["syncMode"] == "incremental":
                if "cursorField" not in selected_streams[stream_name]:
                    raise HttpError(
                        400,
                        f"cursor is required for stream '{stream_name}' when syncMode is 'incremental'",
                    )
                schema_cat["config"]["cursorField"] = [selected_streams[stream_name]["cursorField"]]

            else:
                schema_cat["config"]["cursorField"] = []
                schema_cat["config"]["primaryKey"] = []

            payload["syncCatalog"]["streams"].append(schema_cat)

    res = abreq("connections/create", payload)
    if "connectionId" not in res:
        error_message = "Failed to create connection: " + res.get("message", json.dumps(res))
        logger.error("Failed to create connection: %s", error_message)
        raise HttpError(500, error_message)
    return res


def update_connection(
    workspace_id: str,
    connection_info: schema.AirbyteConnectionUpdate,
    current_connection: dict,
) -> dict:
    """Update a connection of an airbyte workspace"""
    if not isinstance(workspace_id, str):
        raise HttpError(400, "workspace_id must be a string")
    if len(connection_info.streams) == 0:
        error_message = f"must specify at least one stream workspace_id={workspace_id}"
        logger.error(error_message)
        raise HttpError(400, error_message)

    sourceschemacatalog = connection_info.syncCatalog

    # update the name
    if connection_info.name:
        current_connection["name"] = connection_info.name

    # update the destination schema
    if connection_info.destinationSchema:
        current_connection["namespaceDefinition"] = "customformat"
        current_connection["namespaceFormat"] = connection_info.destinationSchema

    current_connection["syncCatalog"]["streams"] = []

    # one stream per table
    selected_streams = {x["name"]: x for x in connection_info.streams}
    for schema_cat in sourceschemacatalog["streams"]:
        stream_name = schema_cat["stream"]["name"]
        if stream_name in selected_streams and selected_streams[stream_name]["selected"]:
            # set schema_cat['config']['syncMode']
            # from schema_cat['stream']['supportedSyncModes'] here
            schema_cat["config"]["selected"] = True
            schema_cat["config"]["syncMode"] = selected_streams[stream_name]["syncMode"]
            schema_cat["config"]["destinationSyncMode"] = selected_streams[stream_name][
                "destinationSyncMode"
            ]
            # update the cursorField when the mode is incremental
            # weirdly the cursor field is an array of single element eg ["created_on"] or []; same behaviour for pk
            if (
                schema_cat["config"]["syncMode"] == "incremental"
                and schema_cat["config"]["destinationSyncMode"] == "append_dedup"
            ):
                if "primaryKey" not in selected_streams[stream_name]:
                    raise HttpError(
                        400,
                        f"primaryKey is required for stream '{stream_name}' when syncMode is 'incremental' and destinationSyncMode is 'append_dedup'",
                    )

                if "cursorField" not in selected_streams[stream_name]:
                    raise HttpError(
                        400,
                        f"cursor is required for stream '{stream_name}' when syncMode is 'incremental' and destinationSyncMode is 'append_dedup'",
                    )

                schema_cat["config"]["primaryKey"] = [
                    [pk] for pk in selected_streams[stream_name]["primaryKey"]
                ]
                schema_cat["config"]["cursorField"] = [selected_streams[stream_name]["cursorField"]]

            elif schema_cat["config"]["syncMode"] == "incremental":
                if "cursorField" not in selected_streams[stream_name]:
                    raise HttpError(
                        400,
                        f"cursor is required for stream '{stream_name}' when syncMode is 'incremental'",
                    )
                schema_cat["config"]["cursorField"] = [selected_streams[stream_name]["cursorField"]]

            else:
                schema_cat["config"]["cursorField"] = []
                schema_cat["config"]["primaryKey"] = []

            current_connection["syncCatalog"]["streams"].append(schema_cat)

    res = abreq("connections/update", current_connection)
    if "connectionId" not in res:
        error_message = "Failed to update connection: " + res.get("message", json.dumps(res))
        logger.error("Failed to update connection: %s", error_message)
        raise HttpError(500, error_message)
    return res


def delete_connection(workspace_id: str, connection_id: str) -> dict:
    """Delete a connection of an airbyte workspace"""
    if not isinstance(workspace_id, str):
        raise HttpError(400, "workspace_id must be a string")
    if not isinstance(connection_id, str):
        raise HttpError(400, "connection_id must be a string")

    res = abreq("connections/delete", {"connectionId": connection_id})
    logger.info("Deleting connection: %s", connection_id)
    return res


def sync_connection(workspace_id: str, connection_id: str) -> dict:
    """Sync a connection in an airbyte workspace"""
    if not isinstance(workspace_id, str):
        raise HttpError(400, "workspace_id must be a string")
    if not isinstance(connection_id, str):
        raise HttpError(400, "connection_id must be a string")

    res = abreq("connections/sync", {"connectionId": connection_id})
    logger.info("Syncing connection: %s", connection_id)
    return res


def get_job_info(job_id: str) -> dict:
    """get debug info for an airbyte job"""
    if not isinstance(job_id, str):
        raise HttpError(400, "job_id must be a string")

    res = abreq("jobs/get_debug_info", {"id": job_id})
    return res


def get_job_info_without_logs(job_id: str) -> dict:
    """get job info without logs for an airbyte job"""
    if not isinstance(job_id, str):
        raise HttpError(400, "job_id must be a string")

    res = abreq("jobs/get_without_logs", {"id": job_id})
    return res


def get_jobs_for_connection(
    connection_id: str,
    limit: int = 1,
    offset: int = 0,
    job_types: list[str] = ["sync"],
    created_at_start: datetime = None,
    created_at_end: datetime = None,
) -> int | None:
    """
    returns most recent job for a connection
    possible configTypes are
    - check_connection_source
    - check_connection_destination
    - discover_schema
    - get_spec
    - sync
    - reset_connection

    by default this function fetches the last job
    """
    if not isinstance(connection_id, str):
        raise HttpError(400, "connection_id must be a string")

    payload = {
        "configTypes": job_types,
        "configId": connection_id,
        "pagination": {"rowOffset": offset, "pageSize": limit},
    }

    if created_at_start:
        payload["createdAtStart"] = (
            created_at_start.astimezone(pytz.UTC).strftime("%Y-%m-%dT%H:%M:%S.%f")[:-3] + "Z"
        )

    if created_at_end:
        payload["createdAtEnd"] = (
            created_at_end.astimezone(pytz.UTC).strftime("%Y-%m-%dT%H:%M:%S.%f")[:-3] + "Z"
        )

    result = abreq(
        "jobs/list",
        payload,
    )
    return result


def parse_job_info(jobinfo: dict) -> dict:
    """extract summary info from job and successfull attempt"""
    retval = {
        "job_type": jobinfo["job"]["configType"],
        "job_id": jobinfo["job"]["id"],
        "status": jobinfo["job"]["status"],
        "date": None,
        "recordsSynced": 0,
        "bytesSynced": nice_bytes(0),
        "recordsEmitted": 0,
        "bytesEmitted": nice_bytes(0),
        "recordsCommitted": 0,
        "totalTimeInSeconds": 0,
        "resetConfig": jobinfo["job"].get("resetConfig", None),
    }
    retval["attempt_no"] = 0
    for attempt in jobinfo["attempts"]:
        if attempt["status"] == "succeeded":
            retval["attempt_no"] = attempt["id"]
            retval["recordsSynced"] = attempt.get("recordsSynced", 0)
            retval["bytesSynced"] = nice_bytes(attempt.get("bytesSynced", 0))
            retval["recordsEmitted"] = attempt["totalStats"]["recordsEmitted"]
            retval["bytesEmitted"] = nice_bytes(attempt["totalStats"]["bytesEmitted"])
            retval["recordsCommitted"] = attempt["totalStats"]["recordsCommitted"]
            retval["totalTimeInSeconds"] = attempt["endedAt"] - attempt["createdAt"]
            retval["date"] = datetime.fromtimestamp(attempt["endedAt"]).date()
            break
    return retval


def get_logs_for_job(job_id: int, attempt_number: int = 0) -> list[str]:
    """get logs for an airbyte job. do not make an API for this! returns an array of log messages in correct order"""
    if not isinstance(job_id, int):
        raise HttpError(400, "job_id must be an integer")

    res = abreq(
        "attempt/get_for_job",
        {"jobId": job_id, "attemptNumber": attempt_number},
    )

    # logType field is present in the newer version of airbyte (1.4.1)
    # the old logs come as logType == formatted
    # the new logs will comes as logType == structured; as events
    if "logType" not in res or res["logType"] == "formatted":
        return res["logs"]["logLines"]

    if res["logType"] == "structured":
        return [x["message"] for x in res["logs"]["events"]]

    return []


def cancel_job(job_id: str) -> dict:
    """cancel a job"""
    res = abreq("jobs/cancel", {"id": job_id})
    return res


def get_connection_catalog(connection_id: str, **kwargs) -> dict:
    """get the catalog for a connection to check/refresh for schema changes"""
    if not isinstance(connection_id, str):
        raise HttpError(400, "connection_id must be a string")
    res = abreq(
        "web_backend/connections/get",
        {"connectionId": connection_id, "withRefreshedCatalog": True},
        **kwargs,
    )
    return res


def get_current_airbyte_version():
    """Fetch airbyte version"""

    res = abreq("instance_configuration", method="GET")
    print(res, "AIRBYTE RESPONSE")
    if "version" not in res:
        logger.error("No version found")
        return None
    return res["version"]


def cancel_connection_job(
    workspace_id: str, connection_id: str, job_type: str  # pylint: disable=unused-argument
) -> dict:
    """
    cancel a connection job. job_type is one of the following:
    - check_connection_destination
    - discover_schema
    - get_spec
    - sync
    - reset_connection
    - refresh
    - clear
    """
    cancelled = False
    res = get_jobs_for_connection(connection_id, job_types=[job_type])
    for job in res["jobs"]:
        if job["job"]["status"] == "running":
            job_id = job["job"]["id"]
            cancel_job(job_id)
            logger.info("Cancelled job: %s", job_id)
            cancelled = True
            break

    return {"cancelled": cancelled}<|MERGE_RESOLUTION|>--- conflicted
+++ resolved
@@ -24,14 +24,9 @@
     AirbyteSourceUpdateCheckConnection,
     AirbyteDestinationUpdateCheckConnection,
 )
-<<<<<<< HEAD
-from ddpui.utils import thread
-from ddpui.models.org import OrgPrefectBlockv1
+
 from ddpui.models.tasks import OrgTask
 from ddpui.models.airbyte import AirbyteJob
-=======
-
->>>>>>> fb1c0bce
 
 load_dotenv()
 
