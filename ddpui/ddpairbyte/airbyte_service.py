import os
import json
from typing import Dict, List
import requests
from dotenv import load_dotenv
from ninja.errors import HttpError
from ddpui.ddpairbyte import schema
from ddpui.utils.ab_logger import logger
from ddpui.utils.helpers import remove_nested_attribute
from ddpui.ddpairbyte.schema import AirbyteSourceCreate, AirbyteDestinationCreate, AirbyteSourceUpdateCheckConnection, AirbyteDestinationUpdateCheckConnection

load_dotenv()


class AirbyteError(Exception):
    """exception class with two strings"""

    def __init__(self, detail: str, errors: str):
        super().__init__(detail)
        self.errors = errors


def abreq(endpoint, req=None):
    """Request to the airbyte server"""

    abhost = os.getenv("AIRBYTE_SERVER_HOST")
    abport = os.getenv("AIRBYTE_SERVER_PORT")
    abver = os.getenv("AIRBYTE_SERVER_APIVER")
    token = os.getenv("AIRBYTE_API_TOKEN")

    logger.info("Making request to Airbyte server: %s", endpoint)

    try:
        res = requests.post(
            f"http://{abhost}:{abport}/api/{abver}/{endpoint}",
            headers={"Authorization": f"Basic {token}"},
            json=req,
            timeout=30,
        )
    except requests.exceptions.ConnectionError as e:
        logger.exception(e)
        raise HttpError(500, "Error connecting to Airbyte server")

    try:
        result_obj = remove_nested_attribute(res.json(), "icon")
        logger.info("Response from Airbyte server:")
        logger.info(json.dumps(result_obj, indent=2))
    except ValueError:
        logger.info("Response from Airbyte server: %s", res.text)

    try:
        res.raise_for_status()
    except Exception as error:
        logger.exception(error)
        raise HttpError(res.status_code, f"Something went wrong: {error.args}")

    if "application/json" in res.headers.get("Content-Type", ""):
        return res.json()
    return {}


def get_workspaces():
    """Fetch all workspaces in airbyte server"""

    logger.info("Fetching workspaces from Airbyte server")

    res = abreq("workspaces/list")
    if "workspaces" not in res:
        logger.info("No workspaces found")
        raise HttpError(404, "no workspaces found")
    return res["workspaces"]


def get_workspace(workspace_id: str) -> dict:
    """Fetch a workspace from the airbyte server"""

    if not isinstance(workspace_id, str):
        raise HttpError(400, "workspace_id must be a string")

    res = abreq("workspaces/get", {"workspaceId": workspace_id})
    if "workspaceId" not in res:
        logger.info("Workspace not found: %s", workspace_id)
        raise HttpError(404, "workspace not found")
    return res


def set_workspace_name(workspace_id: str, name: str) -> dict:
    """Set workspace name in the airbyte server"""

    if not isinstance(workspace_id, str):
        raise HttpError(400, "Workspace ID must be a string")

    if not isinstance(name, str):
        raise HttpError(400, "Name must be a string")

    res = abreq("workspaces/update_name", {"workspaceId": workspace_id, "name": name})
    if "workspaceId" not in res:
        logger.info("Workspace not found: %s", workspace_id)
        raise HttpError(404, "workspace not found")
    return res


def create_workspace(name: str) -> dict:
    """Create a workspace in the airbyte server"""

    if not isinstance(name, str):
        raise HttpError(400, "Name must be a string")

    res = abreq("workspaces/create", {"name": name})
    if "workspaceId" not in res:
        logger.info("Workspace not created: %s", name)
        raise HttpError(400, "workspace not created")
    return res


def get_source_definitions(workspace_id: str, **kwargs) -> List[Dict]:
    """Fetch source definitions for an airbyte workspace"""

    if not isinstance(workspace_id, str):
        raise HttpError(400, "Invalid workspace ID")

    res = abreq("source_definitions/list_for_workspace", {"workspaceId": workspace_id})
    if "sourceDefinitions" not in res:
        logger.info("Source definitions not found for workspace: %s", workspace_id)
        raise HttpError(404, "source definitions not found for workspace")
    return res["sourceDefinitions"]


def get_source_definition_specification(workspace_id: str, sourcedef_id: str) -> dict:
    """Fetch source definition specification for a source in an airbyte workspace"""

    if not isinstance(workspace_id, str):
        raise HttpError(400, "Invalid workspace ID")

    if not isinstance(sourcedef_id, str):
        raise HttpError(400, f"Invalid source definition ID")

    res = abreq(
        "source_definition_specifications/get",
        {"sourceDefinitionId": sourcedef_id, "workspaceId": workspace_id},
    )

    if "connectionSpecification" not in res:
        logger.info("Specification not found for source definition: %s", sourcedef_id)
        raise HttpError(404, "specification not found for source definition")
    return res["connectionSpecification"]


def get_sources(workspace_id: str) -> List[Dict]:
    """Fetch all sources in an airbyte workspace"""

    if not isinstance(workspace_id, str):
        raise HttpError(400, "Invalid workspace ID")

    res = abreq("sources/list", {"workspaceId": workspace_id})
    if "sources" not in res:
        logger.info("Sources not found for workspace: %s", workspace_id)
        raise HttpError(404, "sources not found for workspace")
    return res["sources"]


def get_source(workspace_id: str, source_id: str) -> dict:
    """Fetch a source in an airbyte workspace"""

    if not isinstance(workspace_id, str):
        raise HttpError(400, "Invalid workspace ID")

    if not isinstance(source_id, str):
        raise HttpError(400, f"Invalid source ID")

    res = abreq("sources/get", {"sourceId": source_id})
    if "sourceId" not in res:
        logger.info("Source not found: %s", source_id)
        raise HttpError(404, "source not found")
    return res


def delete_source(workspace_id: str, source_id: str) -> dict:
    """Deletes a source in an airbyte workspace"""

    if not isinstance(workspace_id, str):
        raise HttpError(400, "Invalid workspace ID")

    if not isinstance(source_id, str):
        raise HttpError(400, f"Invalid source ID")

    res = abreq("sources/delete", {"sourceId": source_id})
    if "sourceId" not in res:
        logger.info("Source not found: %s", source_id)
        raise HttpError(404, "source not found")
    return res


def create_source(
    workspace_id: str, name: str, sourcedef_id: str, config: dict
) -> dict:
    """Create source in an airbyte workspace"""

    if not isinstance(workspace_id, str):
        raise HttpError(400, "workspace_id must be a string")
    if not isinstance(name, str):
        raise HttpError(400, "name must be a string")
    if not isinstance(sourcedef_id, str):
        raise HttpError(400, "sourcedef_id must be a string")
    if not isinstance(config, dict):
        raise HttpError(400, "config must be a dictionary")

    res = abreq(
        "sources/create",
        {
            "workspaceId": workspace_id,
            "name": name,
            "sourceDefinitionId": sourcedef_id,
            "connectionConfiguration": config,
        },
    )
    if "sourceId" not in res:
        logger.info("Failed to create source: %s", res)
        raise HttpError(500, "failed to create source")
    return res


def update_source(source_id: str, name: str, config: dict, sourcedef_id: str) -> dict:
    """Update source in an airbyte workspace"""

    if not isinstance(source_id, str):
        raise HttpError(400, "source_id must be a string")
    if not isinstance(name, str):
        raise HttpError(400, "name must be a string")
    if not isinstance(config, dict):
        raise HttpError(400, "config must be a dictionary")
    if not isinstance(sourcedef_id, str):
        raise HttpError(400, "sourcedef_id must be a string")

    res = abreq(
        "sources/update",
        {
            "sourceId": source_id,
            "name": name,
            "connectionConfiguration": config,
            "sourceDefinitionId": sourcedef_id,
        },
    )
    if "sourceId" not in res:
        logger.info("Failed to update source: %s", res)
        raise HttpError(500, "failed to update source")
    return res


def check_source_connection(workspace_id: str, data: AirbyteSourceCreate) -> dict:
    """Test a potential source's connection in an airbyte workspace"""

    if not isinstance(workspace_id, str):
        raise HttpError(400, "workspace_id must be a string")

    res = abreq(
        "scheduler/sources/check_connection",
        {
            "sourceDefinitionId": data.sourceDefId,
            "connectionConfiguration": data.config,
            "workspaceId": workspace_id,
        },
    )
    if "jobInfo" not in res:
        logger.info("Failed to check source connection: %s", res)
        raise HttpError(500, "failed to check source connection")
    return res


<<<<<<< HEAD
def get_source_schema_catalog(workspace_id: str, source_id: str) -> dict:
=======
def check_source_connection_for_update(source_id: str, data: AirbyteSourceUpdateCheckConnection):
    """Test connection on a potential edit on source"""
    res = abreq(
        "sources/check_connection_for_update",
        {
            "sourceId": source_id,
            "connectionConfiguration": data.config,
            "name": data.name
        },
    )
    # {
    #   'status': 'succeeded',
    #   'jobInfo': {
    #     'id': 'ecd78210-5eaa-4a70-89ad-af1d9bc7c7f2',
    #     'configType': 'check_connection_source',
    #     'configId': 'Optional[decd338e-5647-4c0b-adf4-da0e75f5a750]',
    #     'createdAt': 1678891375849,
    #     'endedAt': 1678891403356,
    #     'succeeded': True,
    #     'connectorConfigurationUpdated': False,
    #     'logs': {'logLines': [str]}
    #   }
    # }
    return res


def get_source_schema_catalog(
    workspace_id, source_id
):  # pylint: disable=unused-argument
>>>>>>> 2a7edf52
    """Fetch source schema catalog for a source in an airbyte workspace"""

    if not isinstance(workspace_id, str):
        raise HttpError(400, "workspace_id must be a string")
    if not isinstance(source_id, str):
        raise HttpError(400, "source_id must be a string")

    res = abreq("sources/discover_schema", {"sourceId": source_id})
    if "catalog" not in res and "jobInfo" in res:
        raise AirbyteError(
            "Failed to get source schema catalogs",
            res["jobInfo"]["failureReason"]["externalMessage"],
        )
    if "catalog" not in res and "jobInfo" not in res:
        raise AirbyteError("Failed to get source schema catalogs", res["message"])
    return res


def get_destination_definitions(workspace_id: str, **kwargs) -> dict:
    """Fetch destination definitions in an airbyte workspace"""

    if not isinstance(workspace_id, str):
        raise HttpError(400, "workspace_id must be a string")

    res = abreq(
        "destination_definitions/list_for_workspace", {"workspaceId": workspace_id}
    )
    if "destinationDefinitions" not in res:
        logger.info("Destination definitions not found for workspace: %s", workspace_id)
        raise HttpError(404, "destination definitions not found")
    return res["destinationDefinitions"]


def get_destination_definition_specification(
    workspace_id: str, destinationdef_id: str
) -> dict:
    """Fetch destination definition specification for a destination in a workspace"""

    if not isinstance(workspace_id, str):
        raise HttpError(400, "workspace_id must be a string")
    if not isinstance(destinationdef_id, str):
        raise HttpError(400, "destinationdef_id must be a string")

    res = abreq(
        "destination_definition_specifications/get",
        {"destinationDefinitionId": destinationdef_id, "workspaceId": workspace_id},
    )
    if "connectionSpecification" not in res:
        logger.info(
            "Specification not found for destination definition: %s", destinationdef_id
        )
        raise HttpError(404, "Failed to get destination definition specification")
    return res["connectionSpecification"]


def get_destinations(workspace_id: str) -> dict:
    """Fetch all desintations in an airbyte workspace"""

    if not isinstance(workspace_id, str):
        raise HttpError(400, "workspace_id must be a string")

    res = abreq("destinations/list", {"workspaceId": workspace_id})
    if "destinations" not in res:
        logger.info("Destinations not found for workspace: %s", workspace_id)
        raise HttpError(404, "destinations not found for this workspace")
    return res["destinations"]


def get_destination(workspace_id: str, destination_id: str) -> dict:
    """Fetch a destination in an airbyte workspace"""

    if not isinstance(workspace_id, str):
        raise HttpError(400, "workspace_id must be a string")
    if not isinstance(destination_id, str):
        raise HttpError(400, "destination_id must be a string")

    res = abreq("destinations/get", {"destinationId": destination_id})
    if "destinationId" not in res:
        logger.info("Destination not found: %s", destination_id)
        raise HttpError(404, "destination not found")
    return res


def create_destination(
    workspace_id: str, name: str, destinationdef_id: str, config: dict
) -> dict:
    """Create destination in an airbyte workspace"""

    if not isinstance(workspace_id, str):
        raise HttpError(400, "workspace_id must be a string")
    if not isinstance(name, str):
        raise HttpError(400, "name must be a string")
    if not isinstance(destinationdef_id, str):
        raise HttpError(400, "destinationdef_id must be a string")
    if not isinstance(config, dict):
        raise HttpError(400, "config must be a dict")

    res = abreq(
        "destinations/create",
        {
            "workspaceId": workspace_id,
            "name": name,
            "destinationDefinitionId": destinationdef_id,
            "connectionConfiguration": config,
        },
    )
    if "destinationId" not in res:
        logger.info("Failed to create destination: %s", res)
        raise HttpError(500, "failed to create destination")
    return res


def update_destination(
    destination_id: str, name: str, config: dict, destinationdef_id: str
) -> dict:
    """Update a destination in an airbyte workspace"""

    if not isinstance(destination_id, str):
        raise HttpError(400, "destination_id must be a string")
    if not isinstance(name, str):
        raise HttpError(400, "name must be a string")
    if not isinstance(config, dict):
        raise HttpError(400, "config must be a dict")
    if not isinstance(destinationdef_id, str):
        raise HttpError(400, "destinationdef_id must be a string")

    res = abreq(
        "destinations/update",
        {
            "destinationId": destination_id,
            "name": name,
            "connectionConfiguration": config,
            "destinationDefinitionId": destinationdef_id,
        },
    )
    if "destinationId" not in res:
        logger.info("Failed to update destination: %s", res)
        raise HttpError(500, "failed to update destination")
    return res


def check_destination_connection(
    workspace_id: str, data: AirbyteDestinationCreate
) -> dict:
    """Test a potential destination's connection in an airbyte workspace"""

    if not isinstance(workspace_id, str):
        raise HttpError(400, "workspace_id must be a string")

    res = abreq(
        "scheduler/destinations/check_connection",
        {
            "destinationDefinitionId": data.destinationDefId,
            "connectionConfiguration": data.config,
            "workspaceId": workspace_id,
        },
    )
    return res


<<<<<<< HEAD
def get_connections(workspace_id: str) -> dict:
=======
def check_destination_connection_for_update(destination_id: str, data: AirbyteDestinationUpdateCheckConnection):
    """Test a potential destination's connection in an airbyte workspace"""
    res = abreq(
        "destinations/check_connection_for_update",
        {
            "destinationId": destination_id,
            "connectionConfiguration": data.config,
            "name": data.name,
        },
    )
    return res


def get_connections(workspace_id):
>>>>>>> 2a7edf52
    """Fetch all connections of an airbyte workspace"""

    if not isinstance(workspace_id, str):
        raise HttpError(400, "workspace_id must be a string")

    res = abreq("connections/list", {"workspaceId": workspace_id})
    if "connections" not in res:
        logger.info("Connections not found for workspace: %s", workspace_id)
        raise HttpError(404, "connections not found for workspace: %s", workspace_id)
    return res["connections"]


def get_connection(workspace_id: str, connection_id: str) -> dict:
    """Fetch a connection of an airbyte workspace"""

    if not isinstance(workspace_id, str):
        raise HttpError(400, "workspace_id must be a string")

    res = abreq("connections/get", {"connectionId": connection_id})
    if "connectionId" not in res:
        logger.info("Connection not found: %s", connection_id)
        raise HttpError(404, "connection not found: %s", connection_id)
    return res


def create_normalization_operation(workspace_id: str) -> str:
    """create a normalization operation for this airbyte workspace"""

    if not isinstance(workspace_id, str):
        raise HttpError(400, "workspace_id must be a string")

    # create normalization operation
    logger.info("creating normalization operation")
    response = abreq(
        "/operations/create",
        {
            "workspaceId": workspace_id,
            "name": "op-normalize",
            "operatorConfiguration": {
                "operatorType": "normalization",
                "normalization": {"option": "basic"},
            },
        },
    )
    return response["operationId"]


def create_connection(
    workspace_id: str,
    airbyte_norm_op_id: str,
    connection_info: schema.AirbyteConnectionCreate,
) -> dict:
    """Create a connection in an airbyte workspace"""

    if not isinstance(workspace_id, str):
        raise HttpError(400, "workspace_id must be a string")
    if not isinstance(airbyte_norm_op_id, str):
        raise HttpError(400, "airbyte_norm_op_id must be a string")

    if len(connection_info.streams) == 0:
        logger.info("must specify at least one stream")
        raise HttpError(400, "must specify at least one stream")

    sourceschemacatalog = get_source_schema_catalog(
        workspace_id, connection_info.sourceId
    )
    payload = {
        "sourceId": connection_info.sourceId,
        "destinationId": connection_info.destinationId,
        "sourceCatalogId": sourceschemacatalog["catalogId"],
        "syncCatalog": {
            "streams": [
                # <== we're going to put the stream configs in here in the next step below
            ]
        },
        "status": "active",
        "prefix": "",
        "namespaceDefinition": "destination",
        "namespaceFormat": "${SOURCE_NAMESPACE}",
        "nonBreakingChangesPreference": "ignore",
        "scheduleType": "manual",
        "geography": "auto",
        "name": connection_info.name,
    }
    if connection_info.destinationSchema:
        payload["namespaceDefinition"] = "customformat"
        payload["namespaceFormat"] = connection_info.destinationSchema

    if connection_info.normalize:
        payload["operationIds"] = [airbyte_norm_op_id]

    # one stream per table
    selected_streams = {x["name"]: x for x in connection_info.streams}
    for schema_cat in sourceschemacatalog["catalog"]["streams"]:
        stream_name = schema_cat["stream"]["name"]
        if (
            stream_name in selected_streams
            and selected_streams[stream_name]["selected"]
        ):
            # set schema_cat['config']['syncMode'] from schema_cat['stream']['supportedSyncModes'] here
            schema_cat["config"]["syncMode"] = selected_streams[stream_name]["syncMode"]
            schema_cat["config"]["destinationSyncMode"] = selected_streams[stream_name][
                "destinationSyncMode"
            ]
            payload["syncCatalog"]["streams"].append(schema_cat)

    res = abreq("connections/create", payload)
    if "connectionId" not in res:
        logger.info("Failed to create connection: %s", res)
        raise HttpError(500, "failed to create connection: %s", res)
    return res


def update_connection(
    workspace_id: str,
    connection_id: str,
    connection_info: schema.AirbyteConnectionUpdate,
) -> dict:
    """Update a connection of an airbyte workspace"""

    if not isinstance(workspace_id, str):
        raise HttpError(400, "workspace_id must be a string")
    if not isinstance(connection_id, str):
        raise HttpError(400, "connection_id must be a string")
    if len(connection_info.streams) == 0:
        logger.info("must specify at least one stream")
        raise HttpError(400, "must specify at least one stream")

    sourceschemacatalog = get_source_schema_catalog(
        workspace_id, connection_info.sourceId
    )

    payload = {
        "connectionId": connection_id,
        "sourceId": connection_info.sourceId,
        "destinationId": connection_info.destinationId,
        "sourceCatalogId": sourceschemacatalog["catalogId"],
        "syncCatalog": {
            "streams": [
                # <== we're going to put the stream configs in here in the next step below
            ]
        },
        "prefix": "",
        "namespaceDefinition": "destination",
        "namespaceFormat": "${SOURCE_NAMESPACE}",
        "nonBreakingChangesPreference": "ignore",
        "scheduleType": "manual",
        "geography": "auto",
        "name": connection_info.name,
        "operations": [
            {
                "name": "Normalization",
                "workspaceId": workspace_id,
                "operatorConfiguration": {
                    "operatorType": "normalization",
                    "normalization": {"option": "basic"},
                },
            }
        ],
    }

    # one stream per table
    selected_streams = [{x["name"]: x} for x in connection_info.streams]
    for schema_cat in sourceschemacatalog["catalog"]["streams"]:
        stream_name = schema_cat["stream"]["name"]
        if (
            stream_name in selected_streams
            and selected_streams[stream_name]["selected"]
        ):
            # set schema_cat['config']['syncMode'] from schema_cat['stream']['supportedSyncModes'] here
            schema_cat["config"]["syncMode"] = (
                "incremental"
                if selected_streams[stream_name]["incremental"]
                else "full_refresh"
            )
            schema_cat["config"]["destinationSyncMode"] = selected_streams[stream_name][
                "destinationSyncMode"
            ]
            payload["syncCatalog"]["streams"].append(schema_cat)

    res = abreq("connections/update", payload)
    if "connectionId" not in res:
        logger.info("Failed to update connection: %s", res)
        raise HttpError(500, "failed to update connection: %s", res)
    return res


def delete_connection(workspace_id: str, connection_id: str) -> dict:
    """Delete a connection of an airbyte workspace"""

    if not isinstance(workspace_id, str):
        raise HttpError(400, "workspace_id must be a string")
    if not isinstance(connection_id, str):
        raise HttpError(400, "connection_id must be a string")

    res = abreq("connections/delete", {"connectionId": connection_id})
    logger.info("Deleting connection: %s", connection_id)
    return res


def sync_connection(workspace_id: str, connection_id: str) -> dict:
    """Sync a connection in an airbyte workspace"""

    if not isinstance(workspace_id, str):
        raise HttpError(400, "workspace_id must be a string")
    if not isinstance(connection_id, str):
        raise HttpError(400, "connection_id must be a string")

    res = abreq("connections/sync", {"connectionId": connection_id})
    logger.info("Syncing connection: %s", connection_id)
    return res


def get_job_info(job_id: str) -> dict:
    """get debug info for an airbyte job"""

    if not isinstance(job_id, str):
        raise HttpError(400, "job_id must be a string")

    res = abreq("jobs/get_debug_info", {"id": job_id})
    return res<|MERGE_RESOLUTION|>--- conflicted
+++ resolved
@@ -7,7 +7,12 @@
 from ddpui.ddpairbyte import schema
 from ddpui.utils.ab_logger import logger
 from ddpui.utils.helpers import remove_nested_attribute
-from ddpui.ddpairbyte.schema import AirbyteSourceCreate, AirbyteDestinationCreate, AirbyteSourceUpdateCheckConnection, AirbyteDestinationUpdateCheckConnection
+from ddpui.ddpairbyte.schema import (
+    AirbyteSourceCreate,
+    AirbyteDestinationCreate,
+    AirbyteSourceUpdateCheckConnection,
+    AirbyteDestinationUpdateCheckConnection,
+)
 
 load_dotenv()
 
@@ -267,17 +272,16 @@
     return res
 
 
-<<<<<<< HEAD
-def get_source_schema_catalog(workspace_id: str, source_id: str) -> dict:
-=======
-def check_source_connection_for_update(source_id: str, data: AirbyteSourceUpdateCheckConnection):
+def check_source_connection_for_update(
+    source_id: str, data: AirbyteSourceUpdateCheckConnection
+):
     """Test connection on a potential edit on source"""
     res = abreq(
         "sources/check_connection_for_update",
         {
             "sourceId": source_id,
             "connectionConfiguration": data.config,
-            "name": data.name
+            "name": data.name,
         },
     )
     # {
@@ -297,9 +301,8 @@
 
 
 def get_source_schema_catalog(
-    workspace_id, source_id
-):  # pylint: disable=unused-argument
->>>>>>> 2a7edf52
+    workspace_id: str, source_id: str
+) -> dict:  # pylint: disable=unused-argument
     """Fetch source schema catalog for a source in an airbyte workspace"""
 
     if not isinstance(workspace_id, str):
@@ -460,10 +463,9 @@
     return res
 
 
-<<<<<<< HEAD
-def get_connections(workspace_id: str) -> dict:
-=======
-def check_destination_connection_for_update(destination_id: str, data: AirbyteDestinationUpdateCheckConnection):
+def check_destination_connection_for_update(
+    destination_id: str, data: AirbyteDestinationUpdateCheckConnection
+):
     """Test a potential destination's connection in an airbyte workspace"""
     res = abreq(
         "destinations/check_connection_for_update",
@@ -476,8 +478,7 @@
     return res
 
 
-def get_connections(workspace_id):
->>>>>>> 2a7edf52
+def get_connections(workspace_id: str) -> dict:
     """Fetch all connections of an airbyte workspace"""
 
     if not isinstance(workspace_id, str):
