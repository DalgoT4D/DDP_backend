"""
Airbyte service module
Functions which communicate with Airbyte
These functions do not access the Dalgo database
"""

from typing import Dict, List
import os
from datetime import datetime
import requests
from dotenv import load_dotenv
from ninja.errors import HttpError
from flags.state import flag_enabled
from ddpui.ddpairbyte import schema
from ddpui.ddpprefect import prefect_service, AIRBYTESERVER
from ddpui.models.org import Org
from ddpui.utils.custom_logger import CustomLogger
from ddpui.utils.deploymentblocks import trigger_reset_and_sync_workflow
from ddpui.utils.helpers import remove_nested_attribute, nice_bytes
from ddpui.ddpairbyte.schema import (
    AirbyteSourceCreate,
    AirbyteDestinationCreate,
    AirbyteSourceUpdateCheckConnection,
    AirbyteDestinationUpdateCheckConnection,
)
from ddpui.utils import thread
from ddpui.models.org import OrgPrefectBlockv1

load_dotenv()


logger = CustomLogger("airbyte")


def abreq(endpoint, req=None, **kwargs):
    """Request to the airbyte server"""
    method = kwargs.get("method", "POST")
    if method not in ["GET", "POST"]:
        raise HttpError(500, "method not supported")

    request = thread.get_current_request()

    abhost = os.getenv("AIRBYTE_SERVER_HOST")
    abport = os.getenv("AIRBYTE_SERVER_PORT")
    abver = os.getenv("AIRBYTE_SERVER_APIVER")
    token = os.getenv("AIRBYTE_API_TOKEN")

    if request is not None:
        org_user = request.orguser
        org_slug = org_user.org.slug
        if flag_enabled("AIRBYTE_PROFILE", request_org_slug=org_slug):
            org_server_block = OrgPrefectBlockv1.objects.filter(
                org=org_user.org, block_type=AIRBYTESERVER
            ).first()

            if not org_server_block:
                raise HttpError(400, "airbyte server block not found")

            block_name = org_server_block.block_name

            try:
                airbyte_server_block = prefect_service.get_airbyte_server_block(block_name)
            except Exception as exc:
                raise Exception("could not connect to prefect-proxy") from exc

            logger.info("Making request to Airbyte server through prefect block: %s", endpoint)
            abhost = airbyte_server_block["host"]
            abport = airbyte_server_block["port"]
            abver = airbyte_server_block["version"]
            token = airbyte_server_block["token"]

    logger.info("Making request to Airbyte server: %s", endpoint)
    try:
        res = {}
        if method == "POST":
            res = requests.post(
                f"http://{abhost}:{abport}/api/{abver}/{endpoint}",
                headers={"Authorization": f"Basic {token}"},
                json=req,
                timeout=kwargs.get("timeout", 30),
            )
        elif method == "GET":
            res = requests.get(
                f"http://{abhost}:{abport}/api/{abver}/{endpoint}",
                headers={"Authorization": f"Basic {token}"},
                json=req,
                timeout=kwargs.get("timeout", 30),
            )
    except requests.exceptions.ConnectionError as conn_error:
        logger.exception(conn_error)
        raise HttpError(500, str(conn_error)) from conn_error

    try:
        result_obj = remove_nested_attribute(res.json(), "icon")
        logger.debug("Response from Airbyte server:")
        logger.debug(result_obj)
    except ValueError:
        logger.debug("Response from Airbyte server: %s", res.text)

    try:
        res.raise_for_status()
    except Exception as error:
        logger.exception(error.args)
        raise HttpError(res.status_code, res.text) from error

    if "application/json" in res.headers.get("Content-Type", ""):
        return res.json()

    logger.error(
        "abreq result has content-type %s while hitting %s",
        res.headers.get("Content-Type", ""),
        endpoint,
    )
    return {}


def get_workspaces():
    """Fetch all workspaces in airbyte server"""
    logger.info("Fetching workspaces from Airbyte server")

    res = abreq("workspaces/list")
    if "workspaces" not in res:
        logger.error("No workspaces found")
        raise HttpError(404, "no workspaces found")
    return res


def get_workspace(workspace_id: str) -> dict:
    """Fetch a workspace from the airbyte server"""
    if not isinstance(workspace_id, str):
        raise HttpError(400, "workspace_id must be a string")

    res = abreq("workspaces/get", {"workspaceId": workspace_id})
    if "workspaceId" not in res:
        logger.info("Workspace not found: %s", workspace_id)
        raise HttpError(404, "workspace not found")
    return res


def set_workspace_name(workspace_id: str, name: str) -> dict:
    """Set workspace name in the airbyte server"""
    if not isinstance(workspace_id, str):
        raise HttpError(400, "Workspace ID must be a string")

    if not isinstance(name, str):
        raise HttpError(400, "Name must be a string")

    res = abreq("workspaces/update_name", {"workspaceId": workspace_id, "name": name})
    if "workspaceId" not in res:
        logger.info("Workspace not found: %s", workspace_id)
        raise HttpError(404, "workspace not found")
    return res


def create_workspace(name: str) -> dict:
    """Create a workspace in the airbyte server"""
    if not isinstance(name, str):
        raise HttpError(400, "Name must be a string")

    res = abreq(
        "workspaces/create",
        {"name": name, "organizationId": "00000000-0000-0000-0000-000000000000"},
    )
    if "workspaceId" not in res:
        logger.info("Workspace not created: %s", name)
        raise HttpError(400, "workspace not created")
    return res


def delete_workspace(workspace_id: str):
    """Deletes an airbyte workspace"""
    res = abreq("workspaces/delete", {"workspaceId": workspace_id})
    return res


def get_source_definition(workspace_id: str, sourcedef_id: str) -> dict:
    """Fetch source definition for an airbtye workspace"""
    if not isinstance(workspace_id, str):
        raise HttpError(400, "Invalid workspace ID")

    if not isinstance(sourcedef_id, str):
        raise HttpError(400, "Invalid source definition ID")

    res = abreq(
        "source_definitions/get_for_workspace",
        {"sourceDefinitionId": sourcedef_id, "workspaceId": workspace_id},
    )
    if "sourceDefinitionId" not in res:
        error_message = (
            f"Source definition : {sourcedef_id} not found for workspace: {workspace_id}"
        )
        logger.error(error_message)
        raise HttpError(404, error_message)

    return res


def get_source_definitions(workspace_id: str) -> List[Dict]:
    """Fetch source definitions for an airbyte workspace"""
    if not isinstance(workspace_id, str):
        raise HttpError(400, "Invalid workspace ID")

    res = abreq("source_definitions/list_for_workspace", {"workspaceId": workspace_id})
    if "sourceDefinitions" not in res:
        error_message = f"Source definitions not found for workspace: {workspace_id}"
        logger.error(error_message)
        raise HttpError(404, error_message)

    return res


def get_source_definition_specification(workspace_id: str, sourcedef_id: str) -> dict:
    """Fetch source definition specification for a source in an airbyte workspace"""
    if not isinstance(workspace_id, str):
        raise HttpError(400, "Invalid workspace ID")

    if not isinstance(sourcedef_id, str):
        raise HttpError(400, "Invalid source definition ID")

    res = abreq(
        "source_definition_specifications/get",
        {"sourceDefinitionId": sourcedef_id, "workspaceId": workspace_id},
    )

    if "connectionSpecification" not in res:
        error_message = (
            f"specification not found for source definition {sourcedef_id} "
            f"in workspace {workspace_id}"
        )
        logger.error(error_message)
        raise HttpError(404, error_message)

    if "properties" in res["connectionSpecification"] and (
        "__injected_declarative_manifest" in res["connectionSpecification"]["properties"]
    ):
        # remove the injected manifest
        del res["connectionSpecification"]["properties"]["__injected_declarative_manifest"]

    return res


def create_custom_source_definition(
    workspace_id: str,
    name: str,
    docker_repository: str,
    docker_image_tag: str,
    documentation_url: str,
):
    """Create a custom source definition in Airbyte."""
    if not isinstance(workspace_id, str):
        raise HttpError(400, "Invalid workspace ID")
    if not isinstance(name, str):
        raise HttpError(400, "Invalid name")
    if not isinstance(docker_repository, str):
        raise HttpError(400, "Invalid docker repository")
    if not isinstance(docker_image_tag, str):
        raise HttpError(400, "Invalid docker image tag")
    if not isinstance(documentation_url, str):
        raise HttpError(400, "Invalid documentation URL")

    res = abreq(
        "source_definitions/create_custom",
        {
            "workspaceId": workspace_id,
            "sourceDefinition": {
                "name": name,
                "dockerRepository": docker_repository,
                "dockerImageTag": docker_image_tag,
                "documentationUrl": documentation_url,
            },
        },
    )
    if "sourceDefinitionId" not in res:
        error_message = f"Source definition not created: {name}"
        logger.error("Source definition not created: %s", name)
        raise HttpError(400, error_message)
    return res


def get_sources(workspace_id: str) -> List[Dict]:
    """Fetch all sources in an airbyte workspace"""
    if not isinstance(workspace_id, str):
        raise HttpError(400, "Invalid workspace ID")

    res = abreq("sources/list", {"workspaceId": workspace_id})
    if "sources" not in res:
        logger.error("Sources not found for workspace: %s", workspace_id)
        raise HttpError(404, "sources not found for workspace")
    return res


def get_source(workspace_id: str, source_id: str) -> dict:
    """Fetch a source in an airbyte workspace"""
    if not isinstance(workspace_id, str):
        raise HttpError(400, "Invalid workspace ID")

    if not isinstance(source_id, str):
        raise HttpError(400, "Invalid source ID")

    res = abreq("sources/get", {"sourceId": source_id})
    if "sourceId" not in res:
        logger.error("Source not found: %s", source_id)
        raise HttpError(404, "source not found")
    return res


def delete_source(workspace_id: str, source_id: str) -> dict:
    """Deletes a source in an airbyte workspace"""
    if not isinstance(workspace_id, str):
        raise HttpError(400, "Invalid workspace ID")

    if not isinstance(source_id, str):
        raise HttpError(400, "Invalid source ID")

    res = abreq("sources/delete", {"sourceId": source_id})
    return res


def create_source(workspace_id: str, name: str, sourcedef_id: str, config: dict) -> dict:
    """Create source in an airbyte workspace"""
    if not isinstance(workspace_id, str):
        raise HttpError(400, "workspace_id must be a string")
    if not isinstance(name, str):
        raise HttpError(400, "name must be a string")
    if not isinstance(sourcedef_id, str):
        raise HttpError(400, "sourcedef_id must be a string")
    if not isinstance(config, dict):
        raise HttpError(400, "config must be a dictionary")

    res = abreq(
        "source_definition_specifications/get",
        {"sourceDefinitionId": sourcedef_id, "workspaceId": workspace_id},
    )
    if "connectionSpecification" not in res:
        raise HttpError(500, "could not find spec for this source type")

    source_definition_spec = res["connectionSpecification"]
    for prop, prop_def in source_definition_spec["properties"].items():
        if prop_def.get("const"):
            config[prop] = prop_def["const"]

    res = abreq(
        "sources/create",
        {
            "workspaceId": workspace_id,
            "name": name,
            "sourceDefinitionId": sourcedef_id,
            "connectionConfiguration": config,
        },
    )
    if "sourceId" not in res:
        logger.error("Failed to create source: %s", res)
        raise HttpError(500, "failed to create source")
    return res


def update_source(source_id: str, name: str, config: dict, sourcedef_id: str) -> dict:
    """Update source in an airbyte workspace"""
    if not isinstance(source_id, str):
        raise HttpError(400, "source_id must be a string")
    if not isinstance(name, str):
        raise HttpError(400, "name must be a string")
    if not isinstance(config, dict):
        raise HttpError(400, "config must be a dictionary")
    if not isinstance(sourcedef_id, str):
        raise HttpError(400, "sourcedef_id must be a string")

    res = abreq(
        "sources/update",
        {
            "sourceId": source_id,
            "name": name,
            "connectionConfiguration": config,
            "sourceDefinitionId": sourcedef_id,
        },
    )
    if "sourceId" not in res:
        logger.error("Failed to update source: %s", res)
        raise HttpError(500, "failed to update source")
    return res


def check_source_connection(workspace_id: str, data: AirbyteSourceCreate) -> dict:
    """Test a potential source's connection in an airbyte workspace"""
    if not isinstance(workspace_id, str):
        raise HttpError(400, "workspace_id must be a string")

    res = abreq(
        "source_definition_specifications/get",
        {"sourceDefinitionId": data.sourceDefId, "workspaceId": workspace_id},
    )
    if "connectionSpecification" not in res:
        raise HttpError(500, "could not find spec for this source type")

    source_definition_spec = res["connectionSpecification"]
    for prop, prop_def in source_definition_spec["properties"].items():
        if prop_def.get("const"):
            data.config[prop] = prop_def["const"]

    res = abreq(
        "scheduler/sources/check_connection",
        {
            "sourceDefinitionId": data.sourceDefId,
            "connectionConfiguration": data.config,
            "workspaceId": workspace_id,
        },
        timeout=60,
    )
    if "jobInfo" not in res or res.get("status") == "failed":
        failure_reason = res.get("message", "Something went wrong, please check your credentials")
        logger.error("Failed to check the source connection: %s", res)
        raise HttpError(500, failure_reason)
    return res


def check_source_connection_for_update(source_id: str, data: AirbyteSourceUpdateCheckConnection):
    """Test connection on a potential edit on source"""
    res = abreq(
        "sources/check_connection_for_update",
        {
            "sourceId": source_id,
            "connectionConfiguration": data.config,
            "name": data.name,
        },
        timeout=60,
    )
    if "jobInfo" not in res or res.get("status") == "failed":
        failure_reason = res.get("message", "Something went wrong, please check your credentials")
        logger.error("Failed to check the source connection: %s", res)
        raise HttpError(500, failure_reason)
    # {
    #   'status': 'succeeded',
    #   'jobInfo': {
    #     'id': 'ecd78210-5eaa-4a70-89ad-af1d9bc7c7f2',
    #     'configType': 'check_connection_source',
    #     'configId': 'Optional[decd338e-5647-4c0b-adf4-da0e75f5a750]',
    #     'createdAt': 1678891375849,
    #     'endedAt': 1678891403356,
    #     'succeeded': True,
    #     'connectorConfigurationUpdated': False,
    #     'logs': {'logLines': [str]}
    #   }
    # }
    return res


def get_source_schema_catalog(
    workspace_id: str, source_id: str
) -> dict:  # pylint: disable=unused-argument
    """Fetch source schema catalog for a source in an airbyte workspace"""
    if not isinstance(workspace_id, str):
        raise HttpError(400, "workspace_id must be a string")
    if not isinstance(source_id, str):
        raise HttpError(400, "source_id must be a string")

    res = abreq(
        "sources/discover_schema", {"sourceId": source_id}, timeout=600
    )  # timeout of 10 mins
    # is it not possible that the job is long-running
    # and we need to check its status later?
    if "catalog" not in res and "jobInfo" in res:
        # special handling for errors we know
        if "failureReason" in res["jobInfo"]:
            if (
                res["jobInfo"]["failureReason"]["externalMessage"]
                == "Something went wrong in the connector. See the logs for more details."
            ):
                raise HttpError(
                    400,
                    res["jobInfo"]["failureReason"]["stacktrace"],
                )
            raise HttpError(
                400,
                res["jobInfo"]["failureReason"]["externalMessage"],
            )
        else:
            # for errors unknown to airbyte we might not have "failureReason"
            message = "Failed to discover schema"
            error = message + f" for source: {source_id}"
            if "logs" in res["jobInfo"]:
                error += "\n".join(res["jobInfo"]["logs"]["logLines"])
            logger.error(error)
            raise HttpError(400, message)
    if "catalog" not in res and "jobInfo" not in res:
        raise HttpError(400, res["message"])
    return res


def get_destination_definitions(workspace_id: str) -> dict:
    """Fetch destination definitions in an airbyte workspace"""
    if not isinstance(workspace_id, str):
        raise HttpError(400, "workspace_id must be a string")

    res = abreq("destination_definitions/list_for_workspace", {"workspaceId": workspace_id})
    if "destinationDefinitions" not in res:
        logger.error("Destination definitions not found for workspace: %s", workspace_id)
        raise HttpError(404, "destination definitions not found")
    return res


def get_destination_definition(workspace_id: str, destinationdef_id: str) -> dict:
    """get the destination definition"""
    if not isinstance(workspace_id, str):
        raise HttpError(400, "workspace_id must be a string")
    if not isinstance(destinationdef_id, str):
        raise HttpError(400, "destinationdef_id must be a string")

    res = abreq(
        "destination_definitions/get",
        {"destinationDefinitionId": destinationdef_id},
    )
    if "destinationDefinitionId" not in res:
        logger.error("Destination definition not found for workspace: %s", workspace_id)
        raise HttpError(404, "destination definition not found")
    return res


def get_destination_definition_specification(workspace_id: str, destinationdef_id: str) -> dict:
    """Fetch destination definition specification for a destination in a workspace"""
    if not isinstance(workspace_id, str):
        raise HttpError(400, "workspace_id must be a string")
    if not isinstance(destinationdef_id, str):
        raise HttpError(400, "destinationdef_id must be a string")

    res = abreq(
        "destination_definition_specifications/get",
        {"destinationDefinitionId": destinationdef_id, "workspaceId": workspace_id},
    )
    if "connectionSpecification" not in res:
        logger.error("Specification not found for destination definition: %s", destinationdef_id)
        raise HttpError(404, "Failed to get destination definition specification")
    if res["connectionSpecification"]["title"] == "Postgres Destination Spec":
        res["connectionSpecification"]["properties"]["ssl_mode"][
            "title"
        ] = "SSL modes* (select 'disable' if you don't know)"
        res["connectionSpecification"]["properties"]["tunnel_method"][
            "title"
        ] = "SSH Tunnel Method* (select 'No Tunnel' if you don't know)"
    return res


def get_destinations(workspace_id: str) -> dict:
    """Fetch all desintations in an airbyte workspace"""
    if not isinstance(workspace_id, str):
        raise HttpError(400, "workspace_id must be a string")

    res = abreq("destinations/list", {"workspaceId": workspace_id})
    if "destinations" not in res:
        logger.error("Destinations not found for workspace: %s", workspace_id)
        raise HttpError(404, "destinations not found for this workspace")
    return res


def get_destination(workspace_id: str, destination_id: str) -> dict:
    """Fetch a destination in an airbyte workspace"""
    if not isinstance(workspace_id, str):
        raise HttpError(400, "workspace_id must be a string")
    if not isinstance(destination_id, str):
        raise HttpError(400, "destination_id must be a string")

    res = abreq("destinations/get", {"destinationId": destination_id})
    if "destinationId" not in res:
        logger.error("Destination not found: %s", destination_id)
        raise HttpError(404, "destination not found")
    return res


def delete_destination(
    workspace_id: str, destination_id: str  # skipcq PYL-W0613
) -> dict:  # pylint: disable=unused-argument
    """Fetch a destination in an airbyte workspace"""
    res = abreq("destinations/delete", {"destinationId": destination_id})
    return res


def create_destination(workspace_id: str, name: str, destinationdef_id: str, config: dict) -> dict:
    """Create destination in an airbyte workspace"""
    if not isinstance(workspace_id, str):
        raise HttpError(400, "workspace_id must be a string")
    if not isinstance(name, str):
        raise HttpError(400, "name must be a string")
    if not isinstance(destinationdef_id, str):
        raise HttpError(400, "destinationdef_id must be a string")
    if not isinstance(config, dict):
        raise HttpError(400, "config must be a dict")

    res = abreq(
        "destinations/create",
        {
            "workspaceId": workspace_id,
            "name": name,
            "destinationDefinitionId": destinationdef_id,
            "connectionConfiguration": config,
        },
    )
    if "destinationId" not in res:
        logger.error("Failed to create destination: %s", res)
        raise HttpError(500, "failed to create destination")
    return res


def update_destination(
    destination_id: str, name: str, config: dict, destinationdef_id: str
) -> dict:
    """Update a destination in an airbyte workspace"""
    if not isinstance(destination_id, str):
        raise HttpError(400, "destination_id must be a string")
    if not isinstance(name, str):
        raise HttpError(400, "name must be a string")
    if not isinstance(config, dict):
        raise HttpError(400, "config must be a dict")
    if not isinstance(destinationdef_id, str):
        raise HttpError(400, "destinationdef_id must be a string")

    res = abreq(
        "destinations/update",
        {
            "destinationId": destination_id,
            "name": name,
            "connectionConfiguration": config,
            "destinationDefinitionId": destinationdef_id,
        },
    )
    if "destinationId" not in res:
        logger.error("Failed to update destination: %s", res)
        raise HttpError(500, "failed to update destination")
    return res


def check_destination_connection(workspace_id: str, data: AirbyteDestinationCreate) -> dict:
    """Test a potential destination's connection in an airbyte workspace"""
    if not isinstance(workspace_id, str):
        raise HttpError(400, "workspace_id must be a string")

    res = abreq(
        "scheduler/destinations/check_connection",
        {
            "destinationDefinitionId": data.destinationDefId,
            "connectionConfiguration": data.config,
            "workspaceId": workspace_id,
        },
        timeout=60,
    )
    if "jobInfo" not in res or res.get("status") == "failed":
        failure_reason = res.get("message", "Something went wrong, please check your credentials")
        logger.error("Failed to check the destination connection: %s", res)
        raise HttpError(500, failure_reason)
    return res


def check_destination_connection_for_update(
    destination_id: str, data: AirbyteDestinationUpdateCheckConnection
):
    """Test a potential destination's connection in an airbyte workspace"""
    if not isinstance(destination_id, str):
        raise HttpError(400, "destination_id must be a string")

    res = abreq(
        "destinations/check_connection_for_update",
        {
            "destinationId": destination_id,
            "connectionConfiguration": data.config,
            "name": data.name,
        },
        timeout=60,
    )
    if "jobInfo" not in res or res.get("status") == "failed":
        failure_reason = res.get("message", "Something went wrong, please check your credentials")
        logger.error("Failed to check the destination connection: %s", res)
        raise HttpError(500, failure_reason)
    return res


def get_connections(workspace_id: str) -> dict:
    """Fetch all connections of an airbyte workspace"""
    if not isinstance(workspace_id, str):
        raise HttpError(400, "workspace_id must be a string")

    res = abreq("connections/list", {"workspaceId": workspace_id})
    if "connections" not in res:
        error_message = f"connections not found for workspace: {workspace_id}"
        logger.error(error_message)
        raise HttpError(404, error_message)
    return res


def get_webbackend_connections(workspace_id: str) -> dict:
    """Fetch all connections of an airbyte workspace"""
    if not isinstance(workspace_id, str):
        raise HttpError(400, "workspace_id must be a string")

    res = abreq("web_backend/connections/list", {"workspaceId": workspace_id})
    if "connections" not in res:
        error_message = f"connections not found for workspace: {workspace_id}"
        logger.error(error_message)
        raise HttpError(404, error_message)
    return res["connections"]


def get_connection(workspace_id: str, connection_id: str) -> dict:
    """Fetch a connection of an airbyte workspace"""
    if not isinstance(workspace_id, str):
        raise HttpError(400, "workspace_id must be a string")

    res = abreq("web_backend/connections/get", {"connectionId": connection_id})
    if "connectionId" not in res:
        error_message = f"Connection not found: {connection_id}"
        logger.error(error_message)
        raise HttpError(404, error_message)
    return res


def create_connection(
    workspace_id: str,
    connection_info: schema.AirbyteConnectionCreate,
) -> dict:
    """Create a connection in an airbyte workspace"""
    if not isinstance(workspace_id, str):
        raise HttpError(400, "workspace_id must be a string")

    if len(connection_info.streams) == 0:
        error_message = f"must specify at least one stream workspace_id={workspace_id}"
        logger.error(error_message)
        raise HttpError(400, error_message)

    sourceschemacatalog = get_source_schema_catalog(workspace_id, connection_info.sourceId)
    payload = {
        "sourceId": connection_info.sourceId,
        "destinationId": connection_info.destinationId,
        "sourceCatalogId": sourceschemacatalog["catalogId"],
        "syncCatalog": {
            "streams": [
                # we're going to put the stream
                # configs in here in the next step below
            ]
        },
        "status": "active",
        "prefix": "",
        "namespaceDefinition": "destination",
        "namespaceFormat": "${SOURCE_NAMESPACE}",
        "nonBreakingChangesPreference": "ignore",
        "scheduleType": "manual",
        "geography": "auto",
        "name": connection_info.name,
    }
    if connection_info.destinationSchema:
        payload["namespaceDefinition"] = "customformat"
        payload["namespaceFormat"] = connection_info.destinationSchema

    # one stream per table
    selected_streams = {x["name"]: x for x in connection_info.streams}
    for schema_cat in sourceschemacatalog["catalog"]["streams"]:
        stream_name = schema_cat["stream"]["name"]
        if stream_name in selected_streams and selected_streams[stream_name]["selected"]:
            schema_cat["config"]["selected"] = True
            schema_cat["config"]["syncMode"] = selected_streams[stream_name]["syncMode"]
            schema_cat["config"]["destinationSyncMode"] = selected_streams[stream_name][
                "destinationSyncMode"
            ]
            # update the cursorField when the mode is incremental
            # weirdly the cursor field is an array of single element eg ["created_on"] or []; same behaviour for pk
            if (
                schema_cat["config"]["syncMode"] == "incremental"
                and schema_cat["config"]["destinationSyncMode"] == "append_dedup"
            ):
<<<<<<< HEAD
                if "primaryKey" not in selected_streams[stream_name]:
                    raise HttpError(
                        400,
                        f"primaryKey is required for stream '{stream_name}' when syncMode is 'incremental' and destinationSyncMode is 'append_dedup'",
                    )

                if "cursorField" not in selected_streams[stream_name]:
                    raise HttpError(
                        400,
                        f"cursor is required for stream '{stream_name}' when syncMode is 'incremental' and destinationSyncMode is 'append_dedup'",
                    )

                schema_cat["config"]["primaryKey"] = [selected_streams[stream_name]["primaryKey"]]
=======
                schema_cat["config"]["primaryKey"] = [
                    [pk] for pk in selected_streams[stream_name]["primaryKey"]
                ]
>>>>>>> 31c10e0c
                schema_cat["config"]["cursorField"] = [selected_streams[stream_name]["cursorField"]]

            elif schema_cat["config"]["syncMode"] == "incremental":
                if "cursorField" not in selected_streams[stream_name]:
                    raise HttpError(
                        400,
                        f"cursor is required for stream '{stream_name}' when syncMode is 'incremental'",
                    )
                schema_cat["config"]["cursorField"] = [selected_streams[stream_name]["cursorField"]]

            else:
                schema_cat["config"]["cursorField"] = []
                schema_cat["config"]["primaryKey"] = []

            payload["syncCatalog"]["streams"].append(schema_cat)

    res = abreq("connections/create", payload)
    if "connectionId" not in res:
        logger.error("Failed to create connection: %s", res)
        raise HttpError(500, "failed to create connection")
    return res


def update_connection(
    workspace_id: str,
    connection_info: schema.AirbyteConnectionUpdate,
    current_connection: dict,
) -> dict:
    """Update a connection of an airbyte workspace"""
    if not isinstance(workspace_id, str):
        raise HttpError(400, "workspace_id must be a string")
    if len(connection_info.streams) == 0:
        error_message = f"must specify at least one stream workspace_id={workspace_id}"
        logger.error(error_message)
        raise HttpError(400, error_message)

    sourceschemacatalog = get_source_schema_catalog(workspace_id, current_connection["sourceId"])

    # update the name
    if connection_info.name:
        current_connection["name"] = connection_info.name

    # update the destination schema
    if connection_info.destinationSchema:
        current_connection["namespaceDefinition"] = "customformat"
        current_connection["namespaceFormat"] = connection_info.destinationSchema

    current_connection["syncCatalog"]["streams"] = []

    # one stream per table
    selected_streams = {x["name"]: x for x in connection_info.streams}
    for schema_cat in sourceschemacatalog["catalog"]["streams"]:
        stream_name = schema_cat["stream"]["name"]
        if stream_name in selected_streams and selected_streams[stream_name]["selected"]:
            # set schema_cat['config']['syncMode']
            # from schema_cat['stream']['supportedSyncModes'] here
            schema_cat["config"]["selected"] = True
            schema_cat["config"]["syncMode"] = selected_streams[stream_name]["syncMode"]
            schema_cat["config"]["destinationSyncMode"] = selected_streams[stream_name][
                "destinationSyncMode"
            ]
            # update the cursorField when the mode is incremental
            # weirdly the cursor field is an array of single element eg ["created_on"] or []; same behaviour for pk
            if (
                schema_cat["config"]["syncMode"] == "incremental"
                and schema_cat["config"]["destinationSyncMode"] == "append_dedup"
            ):
<<<<<<< HEAD
                if "primaryKey" not in selected_streams[stream_name]:
                    raise HttpError(
                        400,
                        f"primaryKey is required for stream '{stream_name}' when syncMode is 'incremental' and destinationSyncMode is 'append_dedup'",
                    )

                if "cursorField" not in selected_streams[stream_name]:
                    raise HttpError(
                        400,
                        f"cursor is required for stream '{stream_name}' when syncMode is 'incremental' and destinationSyncMode is 'append_dedup'",
                    )

                schema_cat["config"]["primaryKey"] = [selected_streams[stream_name]["primaryKey"]]
=======
                schema_cat["config"]["primaryKey"] = [
                    [pk] for pk in selected_streams[stream_name]["primaryKey"]
                ]
>>>>>>> 31c10e0c
                schema_cat["config"]["cursorField"] = [selected_streams[stream_name]["cursorField"]]

            elif schema_cat["config"]["syncMode"] == "incremental":
                if "cursorField" not in selected_streams[stream_name]:
                    raise HttpError(
                        400,
                        f"cursor is required for stream '{stream_name}' when syncMode is 'incremental'",
                    )
                schema_cat["config"]["cursorField"] = [selected_streams[stream_name]["cursorField"]]

            else:
                schema_cat["config"]["cursorField"] = []
                schema_cat["config"]["primaryKey"] = []

            current_connection["syncCatalog"]["streams"].append(schema_cat)

    res = abreq("connections/update", current_connection)
    if "connectionId" not in res:
        logger.error("Failed to update connection: %s", res)
        raise HttpError(500, "failed to update connection")
    return res


def reset_connection(connection_id: str) -> dict:
    """Reset data of a connection at the destination"""
    if not isinstance(connection_id, str):
        raise HttpError(400, "connection_id must be a string")

    res = abreq("connections/reset", {"connectionId": connection_id})
    logger.info("Reseting the connection: %s", connection_id)
    return res


def delete_connection(workspace_id: str, connection_id: str) -> dict:
    """Delete a connection of an airbyte workspace"""
    if not isinstance(workspace_id, str):
        raise HttpError(400, "workspace_id must be a string")
    if not isinstance(connection_id, str):
        raise HttpError(400, "connection_id must be a string")

    res = abreq("connections/delete", {"connectionId": connection_id})
    logger.info("Deleting connection: %s", connection_id)
    return res


def sync_connection(workspace_id: str, connection_id: str) -> dict:
    """Sync a connection in an airbyte workspace"""
    if not isinstance(workspace_id, str):
        raise HttpError(400, "workspace_id must be a string")
    if not isinstance(connection_id, str):
        raise HttpError(400, "connection_id must be a string")

    res = abreq("connections/sync", {"connectionId": connection_id})
    logger.info("Syncing connection: %s", connection_id)
    return res


def get_job_info(job_id: str) -> dict:
    """get debug info for an airbyte job"""
    if not isinstance(job_id, str):
        raise HttpError(400, "job_id must be a string")

    res = abreq("jobs/get_debug_info", {"id": job_id})
    return res


def get_jobs_for_connection(
    connection_id: str, limit: int = 1, offset: int = 0, job_types: list[str] = ["sync"]
) -> int | None:
    """
    returns most recent job for a connection
    possible configTypes are
    - check_connection_source
    - check_connection_destination
    - discover_schema
    - get_spec
    - sync
    - reset_connection

    by default this function fetches the last job
    """
    if not isinstance(connection_id, str):
        raise HttpError(400, "connection_id must be a string")

    result = abreq(
        "jobs/list",
        {
            "configTypes": job_types,
            "configId": connection_id,
            "pagination": {"rowOffset": offset, "pageSize": limit},
        },
    )
    return result


def parse_job_info(jobinfo: dict) -> dict:
    """extract summary info from job and successfull attempt"""
    retval = {
        "job_type": jobinfo["job"]["configType"],
        "job_id": jobinfo["job"]["id"],
        "status": jobinfo["job"]["status"],
        "date": None,
        "recordsSynced": 0,
        "bytesSynced": nice_bytes(0),
        "recordsEmitted": 0,
        "bytesEmitted": nice_bytes(0),
        "recordsCommitted": 0,
        "totalTimeInSeconds": 0,
        "resetConfig": jobinfo["job"].get("resetConfig", None),
    }
    retval["attempt_no"] = 0
    for attempt in jobinfo["attempts"]:
        if attempt["status"] == "succeeded":
            retval["attempt_no"] = attempt["id"]
            retval["recordsSynced"] = attempt.get("recordsSynced", 0)
            retval["bytesSynced"] = nice_bytes(attempt.get("bytesSynced", 0))
            retval["recordsEmitted"] = attempt["totalStats"]["recordsEmitted"]
            retval["bytesEmitted"] = nice_bytes(attempt["totalStats"]["bytesEmitted"])
            retval["recordsCommitted"] = attempt["totalStats"]["recordsCommitted"]
            retval["totalTimeInSeconds"] = attempt["endedAt"] - attempt["createdAt"]
            retval["date"] = datetime.fromtimestamp(attempt["endedAt"]).date()
            break
    return retval


def get_logs_for_job(job_id: int, attempt_number: int = 0) -> list:
    """get logs for an airbyte job. do not make an API for this!"""
    if not isinstance(job_id, int):
        raise HttpError(400, "job_id must be an integer")

    res = abreq(
        "attempt/get_for_job",
        {"jobId": job_id, "attemptNumber": attempt_number},
    )
    return res


def get_connection_catalog(connection_id: str, **kwargs) -> dict:
    """get the catalog for a connection to check/refresh for schema changes"""
    if not isinstance(connection_id, str):
        raise HttpError(400, "connection_id must be a string")
    res = abreq(
        "web_backend/connections/get",
        {"connectionId": connection_id, "withRefreshedCatalog": True},
        **kwargs,
    )
    return res


def update_schema_change(
    org: Org,
    connection_info: schema.AirbyteConnectionSchemaUpdate,
    current_connection: dict,
) -> dict:
    """Update the schema change for a connection."""
    if not isinstance(connection_info, schema.AirbyteConnectionSchemaUpdate):
        raise HttpError(400, "connection_info must be an instance of AirbyteConnectionSchemaUpdate")
    if not isinstance(current_connection, dict):
        raise HttpError(400, "current_connection must be a dictionary")

    # check syncCatalog is present in current_connection
    if "syncCatalog" not in current_connection:
        current_connection["syncCatalog"] = {}

    current_connection["sourceCatalogId"] = connection_info.sourceCatalogId
    # replace the syncCatalog with the new one from connection_info
    if hasattr(connection_info, "syncCatalog") and connection_info.syncCatalog:
        current_connection["syncCatalog"] = connection_info.syncCatalog
        logger.info("Updated syncCatalog")

    res = abreq("web_backend/connections/update", current_connection)

    if "connectionId" not in res:
        logger.error("Failed to update schema in connection: %s", res)
        raise HttpError(500, "failed to update schema in connection")

    logger.info("Successfully updated schema in connection")

    # Call helper function to trigger Prefect flow run
    try:
        trigger_reset_and_sync_workflow(org, res["connectionId"])
    except Exception as error:
        logger.error("Failed to trigger Prefect flow run: %s", error)
        raise HttpError(500, "failed to trigger Prefect flow run") from error

    return res


def get_current_airbyte_version():
    """Fetch airbyte version"""

    res = abreq("instance_configuration", method="GET")
    print(res, "AIRBYTE RESPONSE")
    if "version" not in res:
        logger.error("No version found")
        return None
    return res["version"]<|MERGE_RESOLUTION|>--- conflicted
+++ resolved
@@ -763,7 +763,6 @@
                 schema_cat["config"]["syncMode"] == "incremental"
                 and schema_cat["config"]["destinationSyncMode"] == "append_dedup"
             ):
-<<<<<<< HEAD
                 if "primaryKey" not in selected_streams[stream_name]:
                     raise HttpError(
                         400,
@@ -776,12 +775,9 @@
                         f"cursor is required for stream '{stream_name}' when syncMode is 'incremental' and destinationSyncMode is 'append_dedup'",
                     )
 
-                schema_cat["config"]["primaryKey"] = [selected_streams[stream_name]["primaryKey"]]
-=======
                 schema_cat["config"]["primaryKey"] = [
                     [pk] for pk in selected_streams[stream_name]["primaryKey"]
                 ]
->>>>>>> 31c10e0c
                 schema_cat["config"]["cursorField"] = [selected_streams[stream_name]["cursorField"]]
 
             elif schema_cat["config"]["syncMode"] == "incremental":
@@ -849,7 +845,6 @@
                 schema_cat["config"]["syncMode"] == "incremental"
                 and schema_cat["config"]["destinationSyncMode"] == "append_dedup"
             ):
-<<<<<<< HEAD
                 if "primaryKey" not in selected_streams[stream_name]:
                     raise HttpError(
                         400,
@@ -862,12 +857,9 @@
                         f"cursor is required for stream '{stream_name}' when syncMode is 'incremental' and destinationSyncMode is 'append_dedup'",
                     )
 
-                schema_cat["config"]["primaryKey"] = [selected_streams[stream_name]["primaryKey"]]
-=======
                 schema_cat["config"]["primaryKey"] = [
                     [pk] for pk in selected_streams[stream_name]["primaryKey"]
                 ]
->>>>>>> 31c10e0c
                 schema_cat["config"]["cursorField"] = [selected_streams[stream_name]["cursorField"]]
 
             elif schema_cat["config"]["syncMode"] == "incremental":
