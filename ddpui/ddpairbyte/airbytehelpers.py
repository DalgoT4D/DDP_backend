--- conflicted
+++ resolved
@@ -4,12 +4,8 @@
 from ddpui.ddpairbyte.schema import AirbyteWorkspace
 from ddpui.ddpprefect import prefect_service
 from ddpui.ddpprefect import AIRBYTESERVER
-<<<<<<< HEAD
-from ddpui.models.org import OrgPrefectBlock, OrgDataFlow, Org
+from ddpui.models.org import OrgPrefectBlock, OrgPrefectBlockv1, OrgDataFlow, Org
 from ddpui.models.orgjobs import BlockLock
-=======
-from ddpui.models.org import OrgPrefectBlock, OrgPrefectBlockv1
->>>>>>> 2b567d63
 from ddpui.utils.custom_logger import CustomLogger
 
 logger = CustomLogger("airbyte")
@@ -153,7 +149,70 @@
     )
 
 
-<<<<<<< HEAD
+def setup_airbyte_workspace_v1(wsname, org) -> AirbyteWorkspace:
+    """creates an airbyte workspace and attaches it to the org
+    also creates an airbyte server block in prefect if there isn't one already
+    we don't need to update any existing server block because it does not hold
+    the workspace id... only the connection details of the airbyte server
+    """
+    workspace = airbyte_service.create_workspace(wsname)
+
+    org.airbyte_workspace_id = workspace["workspaceId"]
+    org.save()
+
+    try:
+        for custom_source_info in settings.AIRBYTE_CUSTOM_SOURCES.values():
+            add_custom_airbyte_connector(
+                workspace["workspaceId"],
+                custom_source_info["name"],
+                custom_source_info["docker_repository"],
+                custom_source_info["docker_image_tag"],
+                custom_source_info["documentation_url"],
+            )
+    except Exception as error:
+        logger.error("Error creating custom source definitions: %s", str(error))
+        raise error
+
+    # Airbyte server block details. prefect doesn't know the workspace id
+    block_name = f"{org.slug}-{slugify(AIRBYTESERVER)}"
+
+    airbyte_server_block_cleaned_name = block_name
+    try:
+        airbyte_server_block_id = prefect_service.get_airbyte_server_block_id(
+            block_name
+        )
+    except Exception as exc:
+        raise Exception("could not connect to prefect-proxy") from exc
+
+    if airbyte_server_block_id is None:
+        (
+            airbyte_server_block_id,
+            airbyte_server_block_cleaned_name,
+        ) = prefect_service.create_airbyte_server_block(block_name)
+        logger.info(f"Created Airbyte server block with ID {airbyte_server_block_id}")
+
+    if not OrgPrefectBlockv1.objects.filter(org=org, block_type=AIRBYTESERVER).exists():
+        org_airbyte_server_block = OrgPrefectBlockv1(
+            org=org,
+            block_type=AIRBYTESERVER,
+            block_id=airbyte_server_block_id,
+            block_name=airbyte_server_block_cleaned_name,
+        )
+        try:
+            org_airbyte_server_block.save()
+        except Exception as error:
+            prefect_service.delete_airbyte_server_block(airbyte_server_block_id)
+            raise Exception(
+                "could not create orgprefectblock for airbyte-server"
+            ) from error
+
+    return AirbyteWorkspace(
+        name=workspace["name"],
+        workspaceId=workspace["workspaceId"],
+        initialSetupComplete=workspace["initialSetupComplete"],
+    )
+
+
 def do_get_airbyte_connection(org: Org, workspace_id: str, connection_block_id: str):
     """Fetches an airbyte connection, prefect block info, latest run status"""
     org_block = OrgPrefectBlock.objects.filter(
@@ -211,68 +270,4 @@
         if lock
         else None,
     }
-    return res
-=======
-def setup_airbyte_workspace_v1(wsname, org) -> AirbyteWorkspace:
-    """creates an airbyte workspace and attaches it to the org
-    also creates an airbyte server block in prefect if there isn't one already
-    we don't need to update any existing server block because it does not hold
-    the workspace id... only the connection details of the airbyte server
-    """
-    workspace = airbyte_service.create_workspace(wsname)
-
-    org.airbyte_workspace_id = workspace["workspaceId"]
-    org.save()
-
-    try:
-        for custom_source_info in settings.AIRBYTE_CUSTOM_SOURCES.values():
-            add_custom_airbyte_connector(
-                workspace["workspaceId"],
-                custom_source_info["name"],
-                custom_source_info["docker_repository"],
-                custom_source_info["docker_image_tag"],
-                custom_source_info["documentation_url"],
-            )
-    except Exception as error:
-        logger.error("Error creating custom source definitions: %s", str(error))
-        raise error
-
-    # Airbyte server block details. prefect doesn't know the workspace id
-    block_name = f"{org.slug}-{slugify(AIRBYTESERVER)}"
-
-    airbyte_server_block_cleaned_name = block_name
-    try:
-        airbyte_server_block_id = prefect_service.get_airbyte_server_block_id(
-            block_name
-        )
-    except Exception as exc:
-        raise Exception("could not connect to prefect-proxy") from exc
-
-    if airbyte_server_block_id is None:
-        (
-            airbyte_server_block_id,
-            airbyte_server_block_cleaned_name,
-        ) = prefect_service.create_airbyte_server_block(block_name)
-        logger.info(f"Created Airbyte server block with ID {airbyte_server_block_id}")
-
-    if not OrgPrefectBlockv1.objects.filter(org=org, block_type=AIRBYTESERVER).exists():
-        org_airbyte_server_block = OrgPrefectBlockv1(
-            org=org,
-            block_type=AIRBYTESERVER,
-            block_id=airbyte_server_block_id,
-            block_name=airbyte_server_block_cleaned_name,
-        )
-        try:
-            org_airbyte_server_block.save()
-        except Exception as error:
-            prefect_service.delete_airbyte_server_block(airbyte_server_block_id)
-            raise Exception(
-                "could not create orgprefectblock for airbyte-server"
-            ) from error
-
-    return AirbyteWorkspace(
-        name=workspace["name"],
-        workspaceId=workspace["workspaceId"],
-        initialSetupComplete=workspace["initialSetupComplete"],
-    )
->>>>>>> 2b567d63
+    return res