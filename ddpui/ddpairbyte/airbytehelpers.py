--- conflicted
+++ resolved
@@ -502,60 +502,7 @@
 
     airbyte_conn = airbyte_service.get_connection(org.airbyte_workspace_id, org_task.connection_id)
 
-<<<<<<< HEAD
-    return ConnectionResponse(
-        connectionId=airbyte_conn["connectionId"],
-        name=airbyte_conn["name"],
-        status=airbyte_conn["status"],
-    )
-=======
-    dataflow_orgtask = DataflowOrgTask.objects.filter(
-        orgtask=org_task, dataflow__dataflow_type="manual"
-    ).first()
-
-    if dataflow_orgtask is None:
-        return None, "deployment not found"
-
-    reset_dataflow: OrgDataFlowv1 = dataflow_orgtask.dataflow.reset_conn_dataflow
-
-    # fetch the source and destination names
-    # the web_backend/connections/get fetches the source & destination objects also so we dont need to query again
-    source_name = airbyte_conn["source"]["name"]
-
-    destination_name = airbyte_conn["destination"]["name"]
-
-    sync_lock = TaskLock.objects.filter(orgtask=org_task).first()
-    lock = fetch_orgtask_lock_v1(org_task, sync_lock)
-
-    if not lock and reset_dataflow:
-        reset_dataflow_orgtask = DataflowOrgTask.objects.filter(dataflow=reset_dataflow).first()
-
-        if reset_dataflow_orgtask.orgtask:
-            reset_lock = TaskLock.objects.filter(orgtask=reset_dataflow_orgtask.orgtask).first()
-            lock = fetch_orgtask_lock_v1(reset_dataflow_orgtask.orgtask, reset_lock)
-
-    res = {
-        "name": airbyte_conn["name"],
-        "connectionId": airbyte_conn["connectionId"],
-        "source": {"id": airbyte_conn["sourceId"], "name": source_name},
-        "destination": {"id": airbyte_conn["destinationId"], "name": destination_name},
-        "catalogId": airbyte_conn["catalogId"],
-        "syncCatalog": airbyte_conn["syncCatalog"],
-        "destinationSchema": (
-            airbyte_conn["namespaceFormat"]
-            if airbyte_conn["namespaceDefinition"] == "customformat"
-            else ""
-        ),
-        "status": airbyte_conn["status"],
-        "deploymentId": (
-            dataflow_orgtask.dataflow.deployment_id if dataflow_orgtask.dataflow else None
-        ),
-        "lock": lock,
-        "resetConnDeploymentId": (reset_dataflow.deployment_id if reset_dataflow else None),
-    }
-
-    return res, None
->>>>>>> fe22ebd5
+
 
 
 def reset_connection(org: Org, connection_id: str):
