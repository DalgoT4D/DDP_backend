<<<<<<< HEAD
import pytz
=======
"""these are tasks which we run through celery"""

>>>>>>> 7e99e82a
import os
import shutil
from pathlib import Path
from datetime import datetime, timedelta
from subprocess import CompletedProcess

import yaml
from celery.schedules import crontab
from django.utils.text import slugify
from ddpui.auth import ACCOUNT_MANAGER_ROLE, PIPELINE_MANAGER_ROLE
from ddpui.celery import app
from ddpui.models.notifications import Notification
from ddpui.models.userpreferences import UserPreferences
from ddpui.utils.discord import send_discord_notification
from ddpui.utils.sendgrid import send_email_notification, send_schema_changes_email
from ddpui.utils import timezone, awsses
from ddpui.utils.helpers import find_key_in_dictionary
from ddpui.utils.custom_logger import CustomLogger
<<<<<<< HEAD
from ddpui.core.orgtaskfunctions import get_edr_send_report_task
from ddpui.utils.awsses import send_text_message
from ddpui.models.org_plans import OrgPlans
=======
>>>>>>> 7e99e82a
from ddpui.models.org import (
    Org,
    OrgDbt,
    OrgSchemaChange,
    OrgWarehouse,
    OrgPrefectBlockv1,
    OrgDataFlowv1,
    TransformType,
)
from ddpui.models.org_user import OrgUser
from ddpui.models.tasks import (
    TaskLock,
    OrgTask,
    TaskProgressHashPrefix,
    TaskProgressStatus,
)
from ddpui.models.canvaslock import CanvasLock
from ddpui.models.flow_runs import PrefectFlowRun
from ddpui.models.llm import (
    AssistantPrompt,
    LlmAssistantType,
    LlmSession,
    LogsSummarizationType,
    LlmSessionStatus,
)
from ddpui.utils.helpers import runcmd, runcmd_with_output, subprocess
from ddpui.utils import secretsmanager
from ddpui.utils.taskprogress import TaskProgress
from ddpui.utils.singletaskprogress import SingleTaskProgress
from ddpui.utils.constants import (
    TASK_DBTRUN,
    TASK_DBTCLEAN,
    TASK_DBTDEPS,
    TASK_AIRBYTESYNC,
)
from ddpui.core.orgdbt_manager import DbtProjectManager
from ddpui.ddpdbt.schema import DbtProjectParams
from ddpui.ddpairbyte import airbyte_service, airbytehelpers
from ddpui.ddpprefect.prefect_service import (
    get_flow_run_graphs,
    update_dbt_core_block_schema,
    get_dbt_cli_profile_block,
    prefect_get,
    recurse_flow_run_logs,
    get_long_running_flow_runs,
)
from ddpui.ddpprefect import DBTCLIPROFILE
from ddpui.datainsights.warehouse.warehouse_factory import WarehouseFactory
from ddpui.core import llm_service
from ddpui.utils.helpers import (
    convert_sqlalchemy_rows_to_csv_string,
)

logger = CustomLogger("ddpui")
UTC = timezone.UTC


@app.task(bind=True)
def clone_github_repo(
    self,
    org_slug: str,
    gitrepo_url: str,
    gitrepo_access_token: str | None,
    org_dir: str,
    taskprogress: TaskProgress | None,
) -> bool:
    """clones an org's github repo"""
    if taskprogress is None:
        child = False
        taskprogress = TaskProgress(
            self.request.id, f"{TaskProgressHashPrefix.CLONEGITREPO}-{org_slug}"
        )
    else:
        child = True

    taskprogress.add(
        {
            "message": "started cloning github repository",
            "status": "running",
        }
    )

    # clone the client's dbt repo into "dbtrepo/" under the project_dir
    # if we have an access token with the "contents" and "metadata" permissions then
    #   git clone https://oauth2:[TOKEN]@github.com/[REPO-OWNER]/[REPO-NAME]
    if gitrepo_access_token is not None:
        gitrepo_url = gitrepo_url.replace(
            "github.com", "oauth2:" + gitrepo_access_token + "@github.com"
        )

    org_dir: Path = Path(org_dir)
    dbtrepo_dir = org_dir / "dbtrepo"
    if not org_dir.exists():
        org_dir.mkdir()
        taskprogress.add(
            {
                "message": "created project_dir",
                "status": "running",
            }
        )
        logger.info("created project_dir %s", org_dir)

    elif dbtrepo_dir.exists():
        shutil.rmtree(str(dbtrepo_dir))

    cmd = f"git clone {gitrepo_url} dbtrepo"

    try:
        runcmd(cmd, org_dir)
    except Exception as error:
        taskprogress.add(
            {
                "message": "git clone failed",
                "error": str(error),
                "status": "failed",
            }
        )
        logger.exception(error)
        return None

    taskprogress.add(
        {
            "message": "cloned git repo",
            "status": "running" if child else "completed",
        }
    )
    return dbtrepo_dir


@app.task(bind=True)
def setup_dbtworkspace(self, org_id: int, payload: dict) -> str:
    """sets up an org's dbt workspace, recreating it if it already exists"""
    org = Org.objects.filter(id=org_id).first()
    logger.info("found org %s", org.name)

    taskprogress = TaskProgress(
        self.request.id, f"{TaskProgressHashPrefix.DBTWORKSPACE}-{org.slug}"
    )

    taskprogress.add(
        {
            "message": "started",
            "status": "running",
        }
    )
    warehouse = OrgWarehouse.objects.filter(org=org).first()
    if warehouse is None:
        taskprogress.add(
            {
                "message": "need to set up a warehouse first",
                "status": "failed",
            }
        )
        logger.error("need to set up a warehouse first for org %s", org.name)
        raise Exception("need to set up a warehouse first for org %s" % org.name)

    if org.slug is None:
        org.slug = slugify(org.name)
        org.save()

    # this client'a dbt setup happens here
    org_dir = DbtProjectManager.get_org_dir(org)

    # four parameters here is correct despite vscode thinking otherwise
    dbtcloned_repo_path = clone_github_repo(
        org.slug,
        payload["gitrepoUrl"],
        payload["gitrepoAccessToken"],
        org_dir,
        taskprogress,
    )
    if not dbtcloned_repo_path:
        raise Exception("Failed to clone git repo")

    logger.info("git clone succeeded for org %s", org.name)

    dbt = OrgDbt(
        gitrepo_url=payload["gitrepoUrl"],
        project_dir=DbtProjectManager.get_dbt_repo_relative_path(dbtcloned_repo_path),
        dbt_venv="venv",
        target_type=warehouse.wtype,
        default_schema=payload["profile"]["target_configs_schema"],
        transform_type=TransformType.GIT,
    )
    dbt.save()
    logger.info("created orgdbt for org %s", org.name)
    org.dbt = dbt
    org.save()
    logger.info("set org.dbt for org %s", org.name)

    if payload["gitrepoAccessToken"] is not None:
        secretsmanager.delete_github_token(org)
        secretsmanager.save_github_token(org, payload["gitrepoAccessToken"])

    taskprogress.add(
        {
            "message": "wrote OrgDbt entry",
            "status": "completed",
        }
    )
    logger.info("set dbt workspace completed for org %s", org.name)


@app.task(bind=True)
def run_dbt_commands(self, orguser_id: int, task_id: str, dbt_run_params: dict = None):
    """run a dbt command via celery instead of via prefect"""
    try:
        orguser: OrgUser = OrgUser.objects.filter(id=orguser_id).first()

        org: Org = orguser.org
        logger.info("found org %s", org.name)

        taskprogress = TaskProgress(task_id, f"{TaskProgressHashPrefix.RUNDBTCMDS}-{org.slug}")

        taskprogress.add(
            {
                "message": "started",
                "status": "running",
            }
        )

        task_locks: list[TaskLock] = []

        # acquire locks for clean, deps and run
        org_tasks = OrgTask.objects.filter(
            org=org,
            task__slug__in=[TASK_DBTCLEAN, TASK_DBTDEPS, TASK_DBTRUN],
            generated_by="system",
        ).all()
        for org_task in org_tasks:
            task_lock = TaskLock.objects.create(
                orgtask=org_task, locked_by=orguser, celery_task_id=task_id
            )
            task_locks.append(task_lock)

        orgdbt = OrgDbt.objects.filter(org=org).first()
        if orgdbt is None:
            taskprogress.add(
                {
                    "message": "need to set up a dbt workspace first",
                    "status": "failed",
                }
            )
            logger.error("need to set up a dbt workspace first for org %s", org.name)
            return

        dbt_cli_profile = OrgPrefectBlockv1.objects.filter(
            org=org, block_type=DBTCLIPROFILE
        ).first()
        if dbt_cli_profile is None:
            taskprogress.add(
                {
                    "message": "need to set up a dbt cli profile first",
                    "status": "failed",
                }
            )
            logger.error("need to set up a dbt cli profile first for org %s", org.name)
            return

        dbt_project_params: DbtProjectParams = DbtProjectManager.gather_dbt_project_params(
            org, orgdbt
        )

        profile = get_dbt_cli_profile_block(dbt_cli_profile.block_name)["profile"]
        profile_dirname = Path(dbt_project_params.project_dir) / "profiles"
        os.makedirs(profile_dirname, exist_ok=True)
        profile_filename = profile_dirname / "profiles.yml"
        logger.info("writing dbt profile to " + str(profile_filename))
        with open(profile_filename, "w", encoding="utf-8") as f:
            yaml.safe_dump(profile, f)

        dbt_binary = dbt_project_params.dbt_binary
        project_dir = dbt_project_params.project_dir

        # dbt clean
        taskprogress.add({"message": "starting dbt clean", "status": "running"})
        try:
            process: CompletedProcess = runcmd_with_output(
                f"{dbt_binary} clean --profiles-dir=profiles", project_dir
            )
            command_output = process.stdout.decode("utf-8").split("\n")
            taskprogress.add(
                {
                    "message": "dbt clean output",
                    "status": "running",
                }
            )
            for cmd_out in command_output:
                taskprogress.add(
                    {
                        "message": cmd_out,
                        "status": "running",
                    }
                )
        except subprocess.CalledProcessError as error:
            taskprogress.add(
                {
                    "message": "dbt clean failed",
                    "status": "failed",
                }
            )
            taskprogress.add(
                {
                    "message": str(error),
                    "status": "failed",
                }
            )
            logger.exception(error)
            raise Exception("Dbt clean failed")

        # dbt deps
        try:
            taskprogress.add({"message": "starting dbt deps", "status": "running"})
            process: CompletedProcess = runcmd_with_output(
                f"{dbt_binary} deps --profiles-dir=profiles", project_dir
            )
            command_output = process.stdout.decode("utf-8").split("\n")
            taskprogress.add(
                {
                    "message": "dbt deps output",
                    "status": "running",
                }
            )
            for cmd_out in command_output:
                taskprogress.add(
                    {
                        "message": cmd_out,
                        "status": "running",
                    }
                )
        except subprocess.CalledProcessError as error:
            taskprogress.add(
                {
                    "message": "dbt deps failed",
                    "status": "failed",
                }
            )
            taskprogress.add(
                {
                    "message": str(error),
                    "status": "failed",
                }
            )
            logger.exception(error)
            raise Exception("Dbt deps failed")

        # dbt run
        try:
            cmd = f"{dbt_binary} run"
            if dbt_run_params is not None:
                for flag in dbt_run_params.get("flags") or []:
                    cmd += " --" + flag
                for optname, optval in (dbt_run_params.get("options") or {}).items():
                    cmd += f" --{optname} {optval}"

            taskprogress.add({"message": "starting dbt run", "status": "running"})
            process: CompletedProcess = runcmd_with_output(
                f"{cmd} --profiles-dir=profiles", project_dir
            )
            command_output = process.stdout.decode("utf-8").split("\n")
            taskprogress.add(
                {
                    "message": "dbt run output",
                    "status": "running",
                }
            )
            for cmd_out in command_output:
                taskprogress.add(
                    {
                        "message": cmd_out,
                        "status": "running",
                    }
                )
        except subprocess.CalledProcessError as error:
            taskprogress.add(
                {
                    "message": "dbt run failed",
                    "status": "failed",
                }
            )
            taskprogress.add(
                {
                    "message": str(error),
                    "status": "failed",
                }
            )
            logger.exception(error)
            raise Exception("Dbt run failed")

        # done
        taskprogress.add({"message": "dbt run completed", "status": "completed"})
    except Exception as e:
        logger.error(e)
    finally:
        # clear all locks
        for lock in task_locks:
            lock.delete()


def detect_schema_changes_for_org(org: Org):
    """detect schema changes for all connections of this org"""
    org_tasks = OrgTask.objects.filter(org=org, task__slug=TASK_AIRBYTESYNC)

    # remove invalid schema changes whose connections are no longer in our db
    org_conn_ids = [org_task.connection_id for org_task in org_tasks]
    for schema_change in OrgSchemaChange.objects.filter(org=org).exclude(
        connection_id__in=org_conn_ids
    ):
        schema_change.delete()

    # check for schema changes
    for org_task in org_tasks:
        connection_catalog, err = airbytehelpers.fetch_and_update_org_schema_changes(
            org, org_task.connection_id
        )

        if err:
            logger.error(err)
            continue

        change_type = connection_catalog.get("schemaChange")

        logger.info(
            "Found schema changes for connection %s of type %s",
            org_task.connection_id,
            change_type,
        )

        # notify users
        if change_type in ["breaking", "non_breaking"]:
            try:
                org_users = OrgUser.objects.filter(
                    org=org,
                    new_role__slug__in=[
                        ACCOUNT_MANAGER_ROLE,
                        PIPELINE_MANAGER_ROLE,
                    ],
                )
                message = """This email is to let you know that schema changes have been detected in your Dalgo pipeline, which require your review."""
                for orguser in org_users:
                    logger.info(f"sending notification email to {orguser.user.email}")
                    send_schema_changes_email(org.name, orguser.user.email, message)
            except Exception as err:
                logger.error(err)


@app.task()
def schema_change_detection():
    """detects schema changes for all the orgs and sends an email to admins if there is a change"""
    for org in Org.objects.all():
        detect_schema_changes_for_org(org)


@app.task(bind=False)
def get_connection_catalog_task(task_key, org_id, connection_id):
    """Fetch a connection in the user organization workspace as a Celery task"""
    org = Org.objects.get(id=org_id)
    taskprogress = SingleTaskProgress(task_key, int(os.getenv("SCHEMA_REFRESH_TTL", "180")))
    taskprogress.add({"message": "started", "status": TaskProgressStatus.RUNNING, "result": None})

    connection_catalog, err = airbytehelpers.fetch_and_update_org_schema_changes(org, connection_id)

    if err:
        logger.error(err)
        taskprogress.add(
            {
                "message": err,
                "status": TaskProgressStatus.FAILED,
                "result": None,
            }
        )
        return

    taskprogress.add(
        {
            "message": "fetched catalog data",
            "status": TaskProgressStatus.COMPLETED,
            "result": {
                "name": connection_catalog["name"],
                "connectionId": connection_catalog["connectionId"],
                "catalogId": connection_catalog["catalogId"],
                "syncCatalog": connection_catalog["syncCatalog"],
                "schemaChange": connection_catalog["schemaChange"],
                "catalogDiff": connection_catalog.get("catalogDiff"),
            },
        }
    )
    return connection_catalog


@app.task(bind=False)
def update_dbt_core_block_schema_task(block_name, default_schema):
    """single http PUT request to the prefect-proxy"""
    logger.info("updating default_schema of %s to %s", block_name, default_schema)
    update_dbt_core_block_schema(block_name, default_schema)


@app.task()
def delete_old_tasklocks():
    """delete task locks which were created over 24 hours ago"""
    onehourago = UTC.localize(datetime.now() - timedelta(seconds=24 * 3600))
    TaskLock.objects.filter(locked_at__lt=onehourago).delete()


@app.task()
def delete_old_canvaslocks():
    """delete canvas locks which were created over 10 minutes ago"""
    tenminutesago = UTC.localize(datetime.now() - timedelta(seconds=600))
    CanvasLock.objects.filter(locked_at__lt=tenminutesago).delete()


@app.task(bind=False)
def sync_flow_runs_of_deployments(deployment_ids: list[str] = None, look_back_hours: int = 24):
    """
    This function will sync (create) latest flow runs of deployment(s) if missing from our db
    """

    query = OrgDataFlowv1.objects
    if deployment_ids:
        query = query.filter(deployment_id__in=deployment_ids)

    # sync recent 50 flow runs of each deployment
    start_time_gt = UTC.localize(datetime.now() - timedelta(hours=look_back_hours))
    for dataflow in query.all():
        try:
            deployment_id = dataflow.deployment_id
            params = {
                "deployment_id": deployment_id,
                "limit": 50,
                "start_time_gt": start_time_gt.isoformat(),
            }
            res = prefect_get("flow_runs", params=params, timeout=60)

            # iterate so that start-time is ASC
            for flow_run in res["flow_runs"][::-1]:
                PrefectFlowRun.objects.update_or_create(
                    flow_run_id=flow_run["id"],
                    defaults={
                        "deployment_id": deployment_id,
                        "name": flow_run["name"],
                        "start_time": (
                            flow_run["startTime"]
                            if flow_run["startTime"] not in ["", None]
                            else flow_run["expectedStartTime"]
                        ),
                        "expected_start_time": flow_run["expectedStartTime"],
                        "total_run_time": flow_run["totalRunTime"],
                        "status": flow_run["status"],
                        "state_name": flow_run["state_name"],
                    },
                )
            logger.info(
                "synced flow runs for deployment %s | org %s",
                deployment_id,
                dataflow.org.slug,
            )
        except Exception as e:
            logger.error(
                "failed to sync flow runs for deployment %s ; moving to next one",
                deployment_id,
            )
            logger.exception(e)
            continue


@app.task(bind=True)
def add_custom_connectors_to_workspace(self, workspace_id, custom_sources: list[dict]):
    """
    This function will add custom sources to a workspace
    """
    for source in custom_sources:
        airbyte_service.create_custom_source_definition(
            workspace_id=workspace_id,
            name=source["name"],
            docker_repository=source["docker_repository"],
            docker_image_tag=source["docker_image_tag"],
            documentation_url=source["documentation_url"],
        )
        logger.info(
            f"added custom source {source['name']} [{source['docker_repository']}:{source['docker_image_tag']}]"
        )


@app.task(bind=True)
def summarize_logs(
    self,
    orguser_id: str,
    type: str = LogsSummarizationType.DEPLOYMENT,  # deployment or airbyte_sync (two types of logs in Dalgo)
    flow_run_id: str = None,
    task_id: str = None,
    job_id: int = None,
    connection_id: str = None,
    attempt_number: int = 0,
    regenerate: bool = False,
):
    """
    Fetch logs from either prefect or airbyte
    1. Fetch all subtasks or subflowruns from prefect along with their logs
    2. Upload logs as a file to llm service
    3. Query the llm service with two prompts one for the summarizing & other for figuring out how to resolve errors

    If regenerate is True and the summary is not found, the program will generate it again & return
    """
    taskprogress = SingleTaskProgress(self.request.id, 60 * 10)

    taskprogress.add({"message": "Started", "status": "running", "result": []})

    orguser = OrgUser.objects.filter(id=orguser_id).first()

    # validations
    if type == LogsSummarizationType.AIRBYTE_SYNC:
        try:
            job_info = airbyte_service.get_job_info(str(job_id))

            if job_info["job"]["configId"] != connection_id:
                taskprogress.add(
                    {
                        "message": "Invalid job id",
                        "status": TaskProgressStatus.FAILED,
                        "result": None,
                    }
                )
                return
        except Exception as err:
            logger.error(err)
            taskprogress.add(
                {
                    "message": "Failed to fetch the sync job",
                    "status": TaskProgressStatus.FAILED,
                    "result": None,
                }
            )
            return

    # regenrate or return saved
    if not regenerate:
        # try to fetch response from db
        if type == LogsSummarizationType.DEPLOYMENT:
            llm_session = LlmSession.objects.filter(
                orguser=orguser,
                org=orguser.org,
                flow_run_id=flow_run_id,
                task_id=task_id,
            )

        elif type == LogsSummarizationType.AIRBYTE_SYNC:
            llm_session = LlmSession.objects.filter(
                orguser=orguser, org=orguser.org, airbyte_job_id=job_id
            )

        llm_session = llm_session.order_by("-created_at").first()

        if llm_session:
            taskprogress.add(
                {
                    "message": "Retrieved saved summary for the run",
                    "status": TaskProgressStatus.COMPLETED,
                    "result": llm_session.response,
                }
            )
            return

    # create a partial session
    llm_session = LlmSession.objects.create(
        request_uuid=self.request.id,
        orguser=orguser,
        org=orguser.org,
        flow_run_id=flow_run_id,
        task_id=task_id,
        airbyte_job_id=job_id,
        session_status=LlmSessionStatus.RUNNING,
    )

    # logs
    logs_text = ""
    try:
        if type == LogsSummarizationType.DEPLOYMENT:
            all_task = get_flow_run_graphs(flow_run_id)
            dbt_tasks = [task for task in all_task if task["id"] == task_id]
            if len(dbt_tasks) == 0:
                taskprogress.add(
                    {
                        "message": "No logs found for the task",
                        "status": TaskProgressStatus.FAILED,
                        "result": None,
                    }
                )
                return
            task = dbt_tasks[0]
            task["logs"] = recurse_flow_run_logs(flow_run_id, task_id)

            logs_text = "\n".join([log["message"] for log in task["logs"]])
        elif type == LogsSummarizationType.AIRBYTE_SYNC:
            logs = airbyte_service.get_logs_for_job(job_id=job_id, attempt_number=attempt_number)
            logs_text = "\n".join(logs["logs"]["logLines"])
    except Exception as err:
        logger.error(err)
        taskprogress.add(
            {
                "message": str(err),
                "status": TaskProgressStatus.FAILED,
                "result": None,
            }
        )
        llm_session.session_status = LlmSessionStatus.FAILED
        llm_session.save()
        return

    taskprogress.add(
        {
            "message": "Fetched all logs to summarize",
            "status": TaskProgressStatus.RUNNING,
            "result": None,
        }
    )

    # for each task run these prompts
    user_prompts = [
        "Summarize the primary error that occurred in this run",
        "What steps can I take to solve the error you identified?",
    ]

    try:
        assistant_prompt = AssistantPrompt.objects.filter(
            type=LlmAssistantType.LOG_SUMMARIZATION
        ).first()
        if not assistant_prompt:
            raise Exception("Assistant/System prompt not found for log summarization")

        # for task in dbt_failed_tasks:
        logger.info(f"Uploading logs for {type} to llm service")

        # upload logs for the task & start the session
        fpath, session_id = llm_service.upload_text_as_file(logs_text, f"logs")
        logger.info("Uploaded file successfully to LLM service at " + str(fpath))
        logger.info("Session ID: " + session_id)

        # start a file search session in the llm service
        logger.info(f"Querying the uploaded file: total queries {len(user_prompts)}")
        result = llm_service.file_search_query_and_poll(
            assistant_prompt=assistant_prompt.prompt,
            queries=user_prompts,
            session_id=session_id,
        )

        # close the session
        logger.info("Closing the session")
        llm_service.close_file_search_session(result["session_id"])

        llm_session.user_prompts = user_prompts
        llm_session.assistant_prompt = assistant_prompt.prompt
        llm_session.response = [
            {"prompt": prompt, "response": response}
            for prompt, response in zip(user_prompts, result["result"])
        ]
        llm_session.session_id = result["session_id"]
        llm_session.session_status = LlmSessionStatus.COMPLETED
        llm_session.save()

        logger.info("Completed log summarization")
        taskprogress.add(
            {
                "message": f"Generated summary for the {type} job",
                "status": TaskProgressStatus.COMPLETED,
                "result": llm_session.response,
            }
        )
    except Exception as err:
        logger.error(err)
        taskprogress.add(
            {
                "message": str(err),
                "status": TaskProgressStatus.FAILED,
                "result": None,
            }
        )
        llm_session.session_status = LlmSessionStatus.FAILED
        llm_session.save()


@app.task(bind=True)
def summarize_warehouse_results(
    self,
    orguser_id: int,
    org_warehouse_id: int,
    sql: str,
    user_prompt: str,
):
    """
    This function will summarize the results of a warehouse query
    1. Fetch the results of the query
    2. Upload the results as a file to llm service as text file
    3. Query the llm service with the user prompt
    """

    taskprogress = SingleTaskProgress(self.request.id, 60 * 10)
    taskprogress.add({"message": "Started", "status": "running", "result": {}})

    org_warehouse = OrgWarehouse.objects.filter(id=org_warehouse_id).first()

    if not org_warehouse:
        logger.error("Warehouse not found")
        taskprogress.add(
            {
                "message": "Warehouse not found",
                "status": TaskProgressStatus.FAILED,
                "results": {},
            }
        )
        return

    orguser = OrgUser.objects.filter(id=orguser_id).first()
    org = orguser.org

    # create a partial session
    llm_session = LlmSession.objects.create(
        request_uuid=self.request.id,
        orguser=orguser,
        org=org,
        session_status=LlmSessionStatus.RUNNING,
        session_type=LlmAssistantType.LONG_TEXT_SUMMARIZATION,
        request_meta={"sql": sql},
    )

    credentials = secretsmanager.retrieve_warehouse_credentials(org_warehouse)

    try:
        wclient = WarehouseFactory.connect(credentials, wtype=org_warehouse.wtype)
    except Exception as err:
        logger.error("Failed to connect to the warehouse - %s", err)
        taskprogress.add(
            {
                "message": "Failed to connect to the warehouse",
                "status": TaskProgressStatus.FAILED,
                "result": None,
            }
        )
        llm_session.session_status = LlmSessionStatus.FAILED
        llm_session.save()
        return

    # fetch the results of the query
    logger.info(f"Submitting query to warehouse for execution \n '''{sql}'''")
    rows = []
    try:
        rows = wclient.execute(sql)
    except Exception as err:
        logger.error(err)
        taskprogress.add(
            {
                "message": str(err),
                "status": TaskProgressStatus.FAILED,
                "result": None,
            }
        )
        llm_session.session_status = LlmSessionStatus.FAILED
        llm_session.save()
        return

    if len(rows) == 0:
        taskprogress.add(
            {
                "message": "No results found for the query",
                "status": TaskProgressStatus.FAILED,
                "result": None,
            }
        )
        llm_session.session_status = LlmSessionStatus.FAILED
        llm_session.save()
        return

    try:
        # upload the results as a file to llm service
        fpath, session_id = llm_service.upload_text_as_file(
            convert_sqlalchemy_rows_to_csv_string(rows), "warehouse_results"
        )
        logger.info("Uploaded file successfully to LLM service at " + str(fpath))
        logger.info("Session ID: " + session_id)

        # query the llm service with two prompts
        user_prompts = [user_prompt]

        assistant_prompt = AssistantPrompt.objects.filter(
            type=LlmAssistantType.LONG_TEXT_SUMMARIZATION
        ).first()
        if not assistant_prompt:
            raise Exception("Assistant/System prompt not found for warehouse summarization")

        llm_session.user_prompts = user_prompts
        llm_session.assistant_prompt = assistant_prompt.prompt

        # start a file search session in the llm service
        logger.info("Querying the uploaded file: total queries 2")
        result = llm_service.file_search_query_and_poll(
            assistant_prompt=assistant_prompt.prompt,
            queries=user_prompts,
            session_id=session_id,
        )

        llm_session.session_id = result["session_id"]

        # close the session
        logger.info("Closing the session")
        llm_service.close_file_search_session(result["session_id"])

        llm_session.user_prompts = user_prompts
        llm_session.assistant_prompt = assistant_prompt.prompt
        llm_session.response = [
            {"prompt": prompt, "response": response}
            for prompt, response in zip(user_prompts, result["result"])
        ]
        llm_session.session_status = LlmSessionStatus.COMPLETED
        llm_session.save()

        logger.info("Completed summarization")
        taskprogress.add(
            {
                "message": f"Generated summary response",
                "status": TaskProgressStatus.COMPLETED,
                "result": {
                    "response": llm_session.response,
                    "session_id": llm_session.session_id,
                },
            }
        )

    except Exception as err:
        logger.error(err)
        taskprogress.add(
            {
                "message": str(err),
                "status": TaskProgressStatus.FAILED,
                "result": None,
            }
        )
        llm_session.session_status = LlmSessionStatus.FAILED
        llm_session.save()
        return


<<<<<<< HEAD
@app.task()
def check_org_plan_expiry_notify_people():
    """detects schema changes for all the orgs and sends an email to admins if there is a change"""
    roles_to_notify = [ACCOUNT_MANAGER_ROLE]
    days_before_expiry = 7

    for org in Org.objects.all():
        org_plan = OrgPlans.objects.filter(org=org).first()
        if not org_plan:
            continue

        # send a notification 7 days before the plan expires
        if org_plan.end_date - timedelta(days=days_before_expiry) < datetime.now(pytz.utc):
            try:
                org_users = OrgUser.objects.filter(
                    org=org,
                    new_role__slug__in=roles_to_notify,
                )
                message = f"""This email is to let you know that your Dalgo plan is about to expire. Please renew it to continue using the services."""
                subject = "Dalgo plan expiry"
                for orguser in org_users:
                    send_text_message(orguser.user.email, subject, message)
            except Exception as err:
                logger.error(err)
=======
@app.task(bind=False)
def check_for_long_running_flow_runs():
    """checks for long-running flow runs in prefect"""
    flow_runs = get_long_running_flow_runs(2)

    email_body = ""

    for flow_run in flow_runs:
        logger.info(f"Found long running flow run {flow_run['id']} in prefect")

        flow_run_url = "http://localhost:4200/flow-runs/flow-run/" + flow_run["id"]
        email_body += f"Flow Run ID: {flow_run['id']} \n"
        email_body += f"Flow Run URL: {flow_run_url} \n"

        org_slug = find_key_in_dictionary(flow_run["parameters"], "org_slug")
        if org_slug:
            email_body += f"Org: {org_slug} \n"

        tasks = find_key_in_dictionary(flow_run["parameters"], "tasks")
        if tasks:
            email_body += f"Tasks: {tasks} \n"
            for x in tasks:
                email_body += f"- {x['slug']} \n"

        connection_id = find_key_in_dictionary(flow_run["parameters"], "connection_id")
        if connection_id:
            orgtask = OrgTask.objects.filter(connection_id=connection_id).first()
            if orgtask:
                email_body += (
                    f"Org: {orgtask.org.slug} \n"  # might appear above as well, we don't care
                )
                connection_url = f"http://localhost:8000/workspaces/{orgtask.org['airbyte_workspace_id']}/connections/{connection_id}"
                email_body += f"Connection URL: {connection_url} \n"
            else:
                email_body += f"Connection ID: {connection_id} \n"

        email_body += "=" * 20

    awsses.send_text_message(
        os.getenv("ADMIN_EMAIL"),
        "Long Running Flow Runs",
        email_body,
    )
>>>>>>> 7e99e82a


@app.on_after_finalize.connect
def setup_periodic_tasks(sender, **kwargs):
    """check for old locks every minute"""
    sender.add_periodic_task(
        crontab(hour=18, minute=30),
        schema_change_detection.s(),
        name="schema change detection",
    )
    sender.add_periodic_task(60 * 1.0, delete_old_tasklocks.s(), name="remove old tasklocks")
    sender.add_periodic_task(60 * 1.0, delete_old_canvaslocks.s(), name="remove old canvaslocks")
    sender.add_periodic_task(
        crontab(minute=0, hour="*/6"),
        sync_flow_runs_of_deployments.s(),
        name="sync flow runs of deployments into our db",
    )
<<<<<<< HEAD
    sender.add_periodic_task(
        crontab(minute=0, hour="*/12"),
        check_org_plan_expiry_notify_people.s(),
        name="check org plan expiry and notify the right people",
    )
=======
    if os.getenv("ADMIN_EMAIL"):
        sender.add_periodic_task(
            3600 * 1.0,
            check_for_long_running_flow_runs.s(),
            name="check for long-running flow-runs",
        )
>>>>>>> 7e99e82a


@app.task(bind=True)
def schedule_notification_task(self, notification_id, recipient_id):
    notification = Notification.objects.get(id=notification_id)
    recipient = OrgUser.objects.get(user_id=recipient_id)
    user_preference, created = UserPreferences.objects.get_or_create(orguser=recipient)

    notification.sent_time = timezone.as_utc(datetime.now())
    notification.save()

    if user_preference.enable_email_notifications:
        try:
            send_email_notification(user_preference.orguser.user.email, notification.message)
        except Exception as e:
            raise Exception(f"Error sending discord notification: {str(e)}")

    if user_preference.enable_discord_notifications and user_preference.discord_webhook:
        try:
            send_discord_notification(user_preference.discord_webhook, notification.message)
        except Exception as e:
            raise Exception(f"Error sending discord notification: {str(e)}")<|MERGE_RESOLUTION|>--- conflicted
+++ resolved
@@ -1,9 +1,6 @@
-<<<<<<< HEAD
+"""these are tasks which we run through celery"""
+
 import pytz
-=======
-"""these are tasks which we run through celery"""
-
->>>>>>> 7e99e82a
 import os
 import shutil
 from pathlib import Path
@@ -22,12 +19,8 @@
 from ddpui.utils import timezone, awsses
 from ddpui.utils.helpers import find_key_in_dictionary
 from ddpui.utils.custom_logger import CustomLogger
-<<<<<<< HEAD
-from ddpui.core.orgtaskfunctions import get_edr_send_report_task
 from ddpui.utils.awsses import send_text_message
 from ddpui.models.org_plans import OrgPlans
-=======
->>>>>>> 7e99e82a
 from ddpui.models.org import (
     Org,
     OrgDbt,
@@ -968,7 +961,6 @@
         return
 
 
-<<<<<<< HEAD
 @app.task()
 def check_org_plan_expiry_notify_people():
     """detects schema changes for all the orgs and sends an email to admins if there is a change"""
@@ -993,7 +985,8 @@
                     send_text_message(orguser.user.email, subject, message)
             except Exception as err:
                 logger.error(err)
-=======
+
+
 @app.task(bind=False)
 def check_for_long_running_flow_runs():
     """checks for long-running flow runs in prefect"""
@@ -1037,7 +1030,6 @@
         "Long Running Flow Runs",
         email_body,
     )
->>>>>>> 7e99e82a
 
 
 @app.on_after_finalize.connect
@@ -1055,20 +1047,17 @@
         sync_flow_runs_of_deployments.s(),
         name="sync flow runs of deployments into our db",
     )
-<<<<<<< HEAD
-    sender.add_periodic_task(
-        crontab(minute=0, hour="*/12"),
-        check_org_plan_expiry_notify_people.s(),
-        name="check org plan expiry and notify the right people",
-    )
-=======
     if os.getenv("ADMIN_EMAIL"):
         sender.add_periodic_task(
             3600 * 1.0,
             check_for_long_running_flow_runs.s(),
             name="check for long-running flow-runs",
         )
->>>>>>> 7e99e82a
+    sender.add_periodic_task(
+        crontab(minute=0, hour="*/12"),
+        check_org_plan_expiry_notify_people.s(),
+        name="check org plan expiry and notify the right people",
+    )
 
 
 @app.task(bind=True)
