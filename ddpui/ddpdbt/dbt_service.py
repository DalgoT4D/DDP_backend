--- conflicted
+++ resolved
@@ -14,15 +14,10 @@
 from ddpui.ddpprefect import prefect_service, SECRET, DBTCLIPROFILE
 from ddpui.models.org import OrgDbt, OrgPrefectBlockv1, OrgWarehouse, TransformType
 from ddpui.models.org_user import Org
-<<<<<<< HEAD
 from ddpui.models.tasks import Task, OrgTask, DataflowOrgTask, TaskType
 from ddpui.models.dbt_workflow import OrgDbtModel, OrgDbtModelType
 from ddpui.models.canvas_models import CanvasNode, CanvasNodeType, CanvasEdge
-=======
-from ddpui.models.tasks import Task, OrgTask, DataflowOrgTask
-from ddpui.models.dbt_workflow import OrgDbtModel
 from ddpui.ddpdbt.dbthelpers import create_or_update_org_cli_block
->>>>>>> 7f50b313
 from ddpui.utils import secretsmanager
 from ddpui.utils.constants import (
     TASK_DOCSGENERATE,
@@ -191,17 +186,9 @@
         if example_models_dir.exists():
             shutil.rmtree(example_models_dir)
 
-<<<<<<< HEAD
-    except Exception as err:
-        logger.error(f"dbt init failed: {str(err)}")
-        if dbtrepo_dir.exists():
-            shutil.rmtree(dbtrepo_dir)
-        return None, f"Something went wrong while setting up workspace: {str(err)}"
-=======
     except subprocess.CalledProcessError as e:
         logger.error(f"dbt init failed with {e.returncode}")
         raise Exception(f"dbt init failed: {e}") from e
->>>>>>> 7f50b313
 
     try:
         # copy packages.yml
@@ -228,48 +215,6 @@
         logger.error(f"failed to copy asset files: {e}")
         raise Exception(f"Something went wrong while copying asset files : {e}")
 
-<<<<<<< HEAD
-    logger.info("set dbt workspace completed for org %s", org.name)
-
-    # initializing it as git repo
-    logger.info("initializing dbt workspace as git repo")
-    try:
-        git_manager = GitManager(repo_local_path=dbtrepo_dir)
-        git_manager.init_repo()
-    except Exception as err:
-        logger.error(f"Failed to initialize git repo: {str(err)}")
-        return None, f"Failed to initialize git repo: {str(err)}"
-
-    return None, None
-=======
-    try:
-        # create or update org dbt model
-        orgdbt = org.dbt
-        if orgdbt:
-            orgdbt.project_dir = DbtProjectManager.get_dbt_repo_relative_path(dbtrepo_dir)
-            orgdbt.default_schema = default_schema
-            orgdbt.target_type = warehouse.wtype
-            orgdbt.transform_type = TransformType.UI
-            orgdbt.dbt_venv = DbtProjectManager.DEFAULT_DBT_VENV_REL_PATH
-            orgdbt.save()
-            logger.info("updated orgdbt for org %s", org.name)
-        else:
-            orgdbt = OrgDbt(
-                project_dir=DbtProjectManager.get_dbt_repo_relative_path(dbtrepo_dir),
-                dbt_venv=DbtProjectManager.DEFAULT_DBT_VENV_REL_PATH,
-                target_type=warehouse.wtype,
-                default_schema=default_schema,
-                transform_type=TransformType.UI,
-            )
-            orgdbt.save()
-            logger.info("created orgdbt for org %s", org.name)
-            org.dbt = orgdbt
-            logger.info("set org.dbt for org %s", org.name)
-            org.save()
-    except Exception as e:
-        logger.error(f"failed to create OrgDbt model: {e}")
-        raise Exception(f"Something went wrong while saving dbt project info : {e}")
-
     saved_creds = secretsmanager.retrieve_warehouse_credentials(warehouse)
     if saved_creds is None:
         logger.error(
@@ -285,10 +230,18 @@
 
     if error:
         logger.error("failed to create dbt cli profile for org %s: %s", org.name, error)
-        raise Exception(f"failed to create dbt cli profile for org {org.name}: {error}")
+        raise Exception(f"failed to create dbt cli profile for org {org.name}: {error}") from e
+
+    # initializing it as git repo
+    logger.info("initializing dbt workspace as git repo")
+    try:
+        git_manager = GitManager(repo_local_path=dbtrepo_dir)
+        git_manager.init_repo()
+    except Exception as err:
+        logger.error(f"Failed to initialize git repo: {str(err)}")
+        raise Exception(f"Failed to initialize git repo: {str(err)}") from e
 
     logger.info("set dbt workspace completed for org %s", org.name)
->>>>>>> 7f50b313
 
 
 def convert_github_url(url: str) -> str:
