import glob
import os
import shutil
import subprocess
from pathlib import Path
<<<<<<< HEAD
import requests
import re
=======
from uuid import uuid4
from redis import Redis
import boto3
import boto3.exceptions
>>>>>>> 95bd1e8f

from django.utils.text import slugify
from dbt_automation import assets
from ddpui.ddpprefect import (
    prefect_service,
    DBTCLIPROFILE,
    SECRET,
)
from ddpui.models.org import OrgDbt, OrgPrefectBlockv1, OrgWarehouse
from ddpui.models.org_user import Org
from ddpui.models.tasks import Task, OrgTask, DataflowOrgTask
from ddpui.models.dbt_workflow import OrgDbtModel
from ddpui.utils import secretsmanager
from ddpui.utils.custom_logger import CustomLogger
from ddpui.utils.taskprogress import TaskProgress
from ddpui.models.tasks import TaskProgressHashPrefix
from ddpui.celeryworkers.tasks import create_elementary_report

logger = CustomLogger("ddpui")


def delete_dbt_workspace(org: Org):
    """deletes the dbt workspace on disk as well as in prefect"""

    # remove transform tasks
    org_tasks_delete = []
    for org_task in OrgTask.objects.filter(
        org=org, task__type__in=["dbt", "git"]
    ).all():
        if (
            DataflowOrgTask.objects.filter(
                orgtask=org_task, dataflow__dataflow_type="orchestrate"
            ).count()
            > 0
        ):
            raise Exception(f"{str(org_task)} is being used in a deployment")
        org_tasks_delete.append(org_task)

    logger.info("deleting orgtasks")
    for org_task in org_tasks_delete:
        for dataflow_orgtask in DataflowOrgTask.objects.filter(orgtask=org_task).all():
            dataflow_orgtask.dataflow.delete()
        org_task.delete()

    logger.info("deleting dbt cli profile")
    for dbt_cli_block in OrgPrefectBlockv1.objects.filter(
        org=org, block_type=DBTCLIPROFILE
    ).all():
        try:
            prefect_service.delete_dbt_cli_profile_block(dbt_cli_block.block_id)
        except Exception:  # pylint:disable=broad-exception-caught
            pass
        dbt_cli_block.delete()

    logger.info("deleting git secret block")
    # remove git token uri block
    for secret_block in OrgPrefectBlockv1.objects.filter(
        org=org, block_type=SECRET
    ).all():
        try:
            prefect_service.delete_secret_block(secret_block.block_id)
        except Exception:  # pylint:disable=broad-exception-caught
            pass
        secret_block.delete()

    secretsmanager.delete_github_token(org)

    logger.info("deleting orgdbt, orgdbtmodel and reference to org")
    if org.dbt:
        dbt = org.dbt

        # remove org dbt models
        OrgDbtModel.objects.filter(orgdbt=dbt).delete()

        # remove dbt reference from the org
        org.dbt = None
        org.save()

        # remove dbt project dir and OrgDbt model
        if os.path.exists(dbt.project_dir):
            shutil.rmtree(dbt.project_dir)
        dbt.delete()


def task_config_params(task: Task):
    """Return the config dictionary to setup parameters on this task"""

    # dbt task config parameters
    TASK_CONIF_PARAM = {
        "dbt-deps": {"flags": ["upgrade"], "options": ["add-package"]},
        "dbt-run": {"flags": ["full-refresh"], "options": ["select", "exclude"]},
        "dbt-test": {"flags": [], "options": ["select", "exclude"]},
        "dbt-seed": {"flags": [], "options": ["select"]},
    }

    return TASK_CONIF_PARAM[task.slug] if task.slug in TASK_CONIF_PARAM else None


def setup_local_dbt_workspace(org: Org, project_name: str, default_schema: str) -> str:
    """sets up an org's dbt workspace, recreating it if it already exists"""
    warehouse = OrgWarehouse.objects.filter(org=org).first()

    if not warehouse:
        return None, "Please set up your warehouse first"

    if org.slug is None:
        org.slug = slugify(org.name)
        org.save()

    # this client'a dbt setup happens here
    project_dir: Path = Path(os.getenv("CLIENTDBT_ROOT")) / org.slug
    dbtrepo_dir: Path = project_dir / project_name
    if dbtrepo_dir.exists():
        return None, f"Project {project_name} already exists"

    if not project_dir.exists():
        project_dir.mkdir()
        logger.info("created project_dir %s", project_dir)

    logger.info(f"starting to setup local dbt workspace at {project_dir}")

    # dbt init
    try:
        subprocess.check_call(
            [
                Path(os.getenv("DBT_VENV")) / "venv/bin/dbt",
                "init",
                project_name,
                "--skip-profile-setup",
            ],
            cwd=project_dir,
        )

        # Delete example models
        example_models_dir = dbtrepo_dir / "models" / "example"
        if example_models_dir.exists():
            shutil.rmtree(example_models_dir)

    except subprocess.CalledProcessError as e:
        logger.error(f"dbt init failed with {e.returncode}")
        return None, "Something went wrong while setting up workspace"

    # copy packages.yml
    logger.info("copying packages.yml from assets")
    target_packages_yml = Path(dbtrepo_dir) / "packages.yml"
    source_packages_yml = os.path.abspath(
        os.path.join(os.path.abspath(assets.__file__), "..", "packages.yml")
    )
    shutil.copy(source_packages_yml, target_packages_yml)

    # copy all macros with .sql extension from assets
    assets_dir = assets.__path__[0]

    for sql_file_path in glob.glob(os.path.join(assets_dir, "*.sql")):
        # Get the target path in the project_dir/macros directory
        target_path = Path(dbtrepo_dir) / "macros" / Path(sql_file_path).name

        # Copy the .sql file to the target path
        shutil.copy(sql_file_path, target_path)

        # Log the creation of the file
        logger.info("created %s", target_path)

    dbt = OrgDbt(
        project_dir=str(project_dir),
        dbt_venv=os.getenv("DBT_VENV"),
        target_type=warehouse.wtype,
        default_schema=default_schema,
        transform_type="ui",
    )
    dbt.save()
    logger.info("created orgdbt for org %s", org.name)
    org.dbt = dbt
    org.save()
    logger.info("set org.dbt for org %s", org.name)

    logger.info("set dbt workspace completed for org %s", org.name)

    return None, None


<<<<<<< HEAD
def convert_github_url(url: str) -> str:
    """convert Github repo url to api url"""
    pattern = r"https://github.com/([^/]+)/([^/]+)\.git"
    replacement = r"https://api.github.com/repos/\1/\2"
    new_url = re.sub(pattern, replacement, url)
    return new_url


def check_repo_exists(gitrepo_url: str, gitrepo_access_token: str | None) -> bool:
    """Check if a GitHub repo exists."""
    headers = {
        "Accept": "application/vnd.github.v3+json",
    }
    if gitrepo_access_token:
        headers["Authorization"] = f"token {gitrepo_access_token}"

    url = convert_github_url(gitrepo_url)

    try:
        response = requests.get(url, headers=headers, timeout=10)
        response.raise_for_status()
    except requests.RequestException as e:
        logger.info(f"Error checking repo existence: {e}")
        return False

    return response.status_code == 200
=======
def make_elementary_report(org: Org):
    """generate elementary report"""
    if org.dbt is None:
        return "dbt is not configured for this client", None

    project_dir = Path(os.getenv("CLIENTDBT_ROOT")) / org.slug
    if not os.path.exists(project_dir):
        return "create the dbt env first", None

    repo_dir = project_dir / "dbtrepo"
    if not os.path.exists(repo_dir / "elementary_profiles"):
        return "set up elementary profile first", None

    s3 = boto3.client(
        "s3",
        "ap-south-1",
        aws_access_key_id=os.getenv("ELEMENTARY_AWS_ACCESS_KEY_ID"),
        aws_secret_access_key=os.getenv("ELEMENTARY_AWS_SECRET_ACCESS_KEY"),
    )
    try:
        s3response = s3.get_object(
            Bucket=os.getenv("ELEMENTARY_S3_BUCKET"),
            Key=f"reports/{org.slug}.html",
        )
        logger.info("fetched s3response")
    except boto3.exceptions.botocore.exceptions.ClientError:
        # the report doesn't exist, trigger a celery task to generate it
        # see if there is an existing TaskProgress for this org
        running_task = TaskProgress.get_running_tasks(
            f"{TaskProgressHashPrefix.RUNELEMENTARY}-{org.slug}"
        )
        logger.info("running_task %s", str(running_task))
        if running_task and len(running_task) > 0:
            logger.info("edr already running for org %s", org.slug)
            task_id = running_task[0].decode("utf8")
            return None, {"task_id": task_id}

        logger.info("creating new elementary report")
        task = create_elementary_report.delay(org.id)
        logger.info(task.id)
        return None, {"task_id": task.id}
    except Exception:
        return "error fetching elementary report", None

    report_html = s3response["Body"].read().decode("utf-8")
    htmlfilename = str(repo_dir / "elementary-report.html")
    with open(htmlfilename, "w", encoding="utf-8") as indexfile:
        indexfile.write(report_html)
        indexfile.close()
    logger.info("wrote elementary report to %s", htmlfilename)

    redis = Redis()
    token = uuid4()
    redis_key = f"elementary-report-{token.hex}"
    redis.set(redis_key, htmlfilename.encode("utf-8"))
    redis.expire(redis_key, 3600 * 24)
    logger.info("created redis key %s", redis_key)

    return None, {"token": token.hex}
>>>>>>> 95bd1e8f
<|MERGE_RESOLUTION|>--- conflicted
+++ resolved
@@ -3,15 +3,12 @@
 import shutil
 import subprocess
 from pathlib import Path
-<<<<<<< HEAD
 import requests
 import re
-=======
 from uuid import uuid4
 from redis import Redis
 import boto3
 import boto3.exceptions
->>>>>>> 95bd1e8f
 
 from django.utils.text import slugify
 from dbt_automation import assets
@@ -193,7 +190,6 @@
     return None, None
 
 
-<<<<<<< HEAD
 def convert_github_url(url: str) -> str:
     """convert Github repo url to api url"""
     pattern = r"https://github.com/([^/]+)/([^/]+)\.git"
@@ -220,7 +216,8 @@
         return False
 
     return response.status_code == 200
-=======
+
+
 def make_elementary_report(org: Org):
     """generate elementary report"""
     if org.dbt is None:
@@ -279,5 +276,4 @@
     redis.expire(redis_key, 3600 * 24)
     logger.info("created redis key %s", redis_key)
 
-    return None, {"token": token.hex}
->>>>>>> 95bd1e8f
+    return None, {"token": token.hex}