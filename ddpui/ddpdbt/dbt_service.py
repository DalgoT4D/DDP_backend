--- conflicted
+++ resolved
@@ -244,7 +244,6 @@
     except Exception as err:
         logger.error(f"Failed to initialize git repo: {str(err)}")
         raise Exception(f"Failed to initialize git repo: {str(err)}") from err
-<<<<<<< HEAD
 
     # create .gitignore file
     try:
@@ -275,8 +274,6 @@
     except Exception as err:
         logger.error(f"Failed to create .gitignore file: {str(err)}")
         raise Exception(f"Failed to create .gitignore file: {str(err)}") from err
-=======
->>>>>>> 371c633e
 
     logger.info("set dbt workspace completed for org %s", org.name)
 
