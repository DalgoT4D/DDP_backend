import os
from pathlib import Path
<<<<<<< HEAD
from ninja import NinjaAPI
from ninja.errors import HttpError
=======
from uuid import uuid4
>>>>>>> edd97127

from ninja import NinjaAPI
from ninja.errors import HttpError, ValidationError
from ninja.responses import Response
from pydantic.error_wrappers import ValidationError as PydanticValidationError

from ddpui import auth
from ddpui.auth import has_permission
from ddpui.celeryworkers.tasks import (
    clone_github_repo,
    run_dbt_commands,
    setup_dbtworkspace,
)
from ddpui.ddpdbt import dbt_service
from ddpui.ddpprefect import DBTCLIPROFILE, prefect_service
from ddpui.ddpprefect.schema import OrgDbtGitHub, OrgDbtSchema, OrgDbtTarget
from ddpui.models.org import OrgPrefectBlockv1
from ddpui.models.org_user import OrgUser, OrgUserResponse
from ddpui.utils.custom_logger import CustomLogger
from ddpui.utils.dbtdocs import create_single_html
from ddpui.utils.helpers import runcmd
from ddpui.utils.orguserhelpers import from_orguser
from ddpui.utils.redis_client import RedisClient
<<<<<<< HEAD
from ddpui.auth import has_permission
=======
>>>>>>> edd97127

dbtapi = NinjaAPI(urls_namespace="dbt")
logger = CustomLogger("ddpui")


@dbtapi.exception_handler(ValidationError)
def ninja_validation_error_handler(request, exc):  # pylint: disable=unused-argument
    """
    Handle any ninja validation errors raised in the apis
    These are raised during request payload validation
    exc.errors is correct
    """
    return Response({"detail": exc.errors}, status=422)


@dbtapi.exception_handler(PydanticValidationError)
def pydantic_validation_error_handler(
    request, exc: PydanticValidationError
):  # pylint: disable=unused-argument
    """
    Handle any pydantic errors raised in the apis
    These are raised during response payload validation
    exc.errors() is correct
    """
    return Response({"detail": exc.errors()}, status=500)


@dbtapi.exception_handler(Exception)
def ninja_default_error_handler(
    request, exc: Exception  # skipcq PYL-W0613
):  # pylint: disable=unused-argument
    """Handle any other exception raised in the apis"""
    return Response({"detail": "something went wrong"}, status=500)


@dbtapi.post("/workspace/", auth=auth.CustomAuthMiddleware())
@has_permission(["can_create_dbt_workspace"])
def post_dbt_workspace(request, payload: OrgDbtSchema):
    """Setup the client git repo and install a virtual env inside it to run dbt"""
    orguser: OrgUser = request.orguser
    org = orguser.org
    if org.dbt is not None:
        org.dbt.delete()
        org.dbt = None
        org.save()

    repo_exists = dbt_service.check_repo_exists(
        payload.gitrepoUrl, payload.gitrepoAccessToken
    )

    if not repo_exists:
        raise HttpError(400, "Github repository does not exist")

    task = setup_dbtworkspace.delay(org.id, payload.dict())

    return {"task_id": task.id}


@dbtapi.put("/github/", auth=auth.CustomAuthMiddleware())
@has_permission(["can_edit_dbt_workspace"])
def put_dbt_github(request, payload: OrgDbtGitHub):
    """Setup the client git repo and install a virtual env inside it to run dbt"""
    orguser: OrgUser = request.orguser
    org = orguser.org
    if org.dbt is None:
        raise HttpError(400, "Create a dbt workspace first")

    repo_exists = dbt_service.check_repo_exists(
        payload.gitrepoUrl, payload.gitrepoAccessToken
    )

    if not repo_exists:
        raise HttpError(400, "Github repository does not exist")

    org.dbt.gitrepo_url = payload.gitrepoUrl
    org.dbt.gitrepo_access_token_secret = payload.gitrepoAccessToken
    org.dbt.save()

    project_dir = Path(os.getenv("CLIENTDBT_ROOT")) / org.slug

    task = clone_github_repo.delay(
        org.slug,
        org.dbt.gitrepo_url,
        org.dbt.gitrepo_access_token_secret,
        str(project_dir),
        None,
    )

    return {"task_id": task.id}


@dbtapi.delete(
    "/workspace/", response=OrgUserResponse, auth=auth.CustomAuthMiddleware()
)
@has_permission(["can_delete_dbt_workspace"])
def dbt_delete(request):
    """Delete the dbt workspace and project repo created"""
    orguser: OrgUser = request.orguser
    if orguser.org is None:
        raise HttpError(400, "create an organization first")

    dbt_service.delete_dbt_workspace(orguser.org)

    return from_orguser(orguser)


@dbtapi.get("/dbt_workspace", auth=auth.CustomAuthMiddleware())
@has_permission(["can_view_dbt_workspace"])
def get_dbt_workspace(request):
    """return details of the dbt workspace for this org"""
    orguser: OrgUser = request.orguser
    if orguser.org.dbt is None:
        return {"error": "no dbt workspace has been configured"}

    return {
        "gitrepo_url": orguser.org.dbt.gitrepo_url,
        "target_type": orguser.org.dbt.target_type,
        "default_schema": orguser.org.dbt.default_schema,
    }


@dbtapi.post("/git_pull/", auth=auth.CustomAuthMiddleware())
@has_permission(["can_run_orgtask"])
def post_dbt_git_pull(request):
    """Pull the dbt repo from github for the organization"""
    orguser: OrgUser = request.orguser
    if orguser.org.dbt is None:
        raise HttpError(400, "dbt is not configured for this client")

    project_dir = Path(os.getenv("CLIENTDBT_ROOT")) / orguser.org.slug
    if not os.path.exists(project_dir):
        raise HttpError(400, "create the dbt env first")

    try:
        runcmd("git pull", project_dir / "dbtrepo")
    except Exception as error:
        raise HttpError(
            500, f"git pull failed in {str(project_dir / 'dbtrepo')}"
        ) from error

    return {"success": True}


@dbtapi.post("/makedocs/", auth=auth.CustomAuthMiddleware())
@has_permission(["can_create_dbt_docs"])
def post_dbt_makedocs(request):
    """prepare the dbt docs single html"""
    orguser = request.orguser
    if orguser.org.dbt is None:
        raise HttpError(400, "dbt is not configured for this client")

    project_dir = Path(os.getenv("CLIENTDBT_ROOT")) / orguser.org.slug
    if not os.path.exists(project_dir):
        raise HttpError(400, "create the dbt env first")

    repo_dir = project_dir / "dbtrepo"
    if not os.path.exists(repo_dir / "target"):
        raise HttpError(400, "run dbt docs generate first")

    # passing the repo_dir to create_single_html is considered a security
    # risk by deepsource (PTC-W6004) so we pass only the slug
    html = create_single_html(orguser.org.slug)
    htmlfilename = str(repo_dir / "dbtdocs.html")
    with open(htmlfilename, "w", encoding="utf-8") as indexfile:
        indexfile.write(html)
        indexfile.close()

    redis = RedisClient.get_instance()
    token = uuid4()
    redis_key = f"dbtdocs-{token.hex}"
    redis.set(redis_key, htmlfilename.encode("utf-8"))
    redis.expire(redis_key, 3600 * 24)

    return {"token": token.hex}


@dbtapi.put("/v1/schema/", auth=auth.CustomAuthMiddleware())
@has_permission(["can_edit_dbt_workspace"])
def put_dbt_schema_v1(request, payload: OrgDbtTarget):
    """Update the target_configs.schema for the dbt cli profile block"""
    orguser: OrgUser = request.orguser
    org = orguser.org
    if org.dbt is None:
        raise HttpError(400, "create a dbt workspace first")

    org.dbt.default_schema = payload.target_configs_schema
    org.dbt.save()
    logger.info("updated orgdbt")

    cli_profile_block = OrgPrefectBlockv1.objects.filter(
        org=orguser.org, block_type=DBTCLIPROFILE
    ).first()

    if cli_profile_block:
        logger.info(
            f"Updating the cli profile block's schema : {cli_profile_block.block_name}"
        )
        prefect_service.update_dbt_cli_profile_block(
            block_name=cli_profile_block.block_name,
            target=payload.target_configs_schema,
        )
        logger.info(
            f"Successfully updated the cli profile block's schema : {cli_profile_block.block_name}"
        )

    return {"success": 1}


@dbtapi.get("/dbt_transform/", auth=auth.CustomAuthMiddleware())
@has_permission(["can_view_dbt_workspace"])
def get_transform_type(request):
    """find the transform type"""
    orguser: OrgUser = request.orguser
    org = orguser.org

    if org.dbt is None:
        transform_type = None
    else:
        transform_type = org.dbt.transform_type

    return {"transform_type": transform_type}


@dbtapi.post("/run_dbt_via_celery/", auth=auth.CustomAuthMiddleware())
@has_permission(["can_edit_dbt_workspace"])
def post_run_dbt_commands(request):
    """Run dbt commands via celery"""
    orguser: OrgUser = request.orguser

    # executes clean, deps, run
    task = run_dbt_commands.delay(orguser.id)

    return {"task_id": task.id}


@dbtapi.post("/make-elementary-report/", auth=auth.CustomAuthMiddleware())
@has_permission(["can_view_dbt_workspace"])
def post_make_elementary_report(request):
    """prepare the dbt docs single html"""
    orguser: OrgUser = request.orguser
    error, result = dbt_service.make_elementary_report(orguser.org)
    if error:
        raise HttpError(400, error)

    return result<|MERGE_RESOLUTION|>--- conflicted
+++ resolved
@@ -1,11 +1,5 @@
 import os
 from pathlib import Path
-<<<<<<< HEAD
-from ninja import NinjaAPI
-from ninja.errors import HttpError
-=======
-from uuid import uuid4
->>>>>>> edd97127
 
 from ninja import NinjaAPI
 from ninja.errors import HttpError, ValidationError
@@ -29,10 +23,6 @@
 from ddpui.utils.helpers import runcmd
 from ddpui.utils.orguserhelpers import from_orguser
 from ddpui.utils.redis_client import RedisClient
-<<<<<<< HEAD
-from ddpui.auth import has_permission
-=======
->>>>>>> edd97127
 
 dbtapi = NinjaAPI(urls_namespace="dbt")
 logger = CustomLogger("ddpui")
