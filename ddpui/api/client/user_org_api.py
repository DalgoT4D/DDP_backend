from datetime import datetime
from typing import List
from uuid import uuid4
import json
import os
from dotenv import load_dotenv
from redis import Redis

from django.contrib.auth.models import User
from django.utils.text import slugify
from ninja import NinjaAPI
from ninja.errors import HttpError

from ninja.errors import ValidationError
from ninja.responses import Response
from pydantic.error_wrappers import ValidationError as PydanticValidationError
from rest_framework.authtoken import views

from ddpui import auth
from ddpui.models.org import (
    Org,
    OrgSchema,
    OrgWarehouse,
    OrgWarehouseSchema,
    OrgPrefectBlock,
    OrgDataFlow,
)
from ddpui.models.org_user import (
    AcceptInvitationSchema,
    Invitation,
    InvitationSchema,
    OrgUser,
    OrgUserCreate,
    OrgUserResponse,
    OrgUserRole,
    OrgUserUpdate,
    ForgotPasswordSchema,
    ResetPasswordSchema,
    VerifyEmailSchema,
    DeleteOrgUserPayload,
)
from ddpui.ddpprefect import prefect_service
from ddpui.ddpairbyte import airbyte_service, airbytehelpers
from ddpui.ddpdbt import dbt_service
from ddpui.ddpprefect import AIRBYTECONNECTION
from ddpui.utils.custom_logger import CustomLogger
from ddpui.utils import secretsmanager
from ddpui.utils import sendgrid
from ddpui.utils import helpers

user_org_api = NinjaAPI(urls_namespace="userorg")
# http://127.0.0.1:8000/api/docs

load_dotenv()

logger = CustomLogger("ddpui")


@user_org_api.exception_handler(ValidationError)
def ninja_validation_error_handler(request, exc):  # pylint: disable=unused-argument
    """
    Handle any ninja validation errors raised in the apis
    These are raised during request payload validation
    exc.errors is correct
    """
    return Response({"detail": exc.errors}, status=422)


@user_org_api.exception_handler(PydanticValidationError)
def pydantic_validation_error_handler(
    request, exc: PydanticValidationError
):  # pylint: disable=unused-argument
    """
    Handle any pydantic errors raised in the apis
    These are raised during response payload validation
    exc.errors() is correct
    """
    return Response({"detail": exc.errors()}, status=500)


@user_org_api.exception_handler(Exception)
def ninja_default_error_handler(
    request, exc: Exception
):  # pylint: disable=unused-argument # skipcq PYL-W0613
    """Handle any other exception raised in the apis"""
    print(exc)
    return Response({"detail": "something went wrong"}, status=500)


@user_org_api.get("/currentuser", response=OrgUserResponse, auth=auth.AnyOrgUser())
def get_current_user(request):
    """return the OrgUser making this request"""
    orguser = request.orguser
    if orguser is not None:
        return OrgUserResponse.from_orguser(orguser)
    raise HttpError(400, "requestor is not an OrgUser")


@user_org_api.get(
    "/currentuserv2", response=List[OrgUserResponse], auth=auth.AnyOrgUser()
)
def get_current_user_v2(request):
    """return all the OrgUsers for the User making this request"""
    if request.orguser is None:
        raise HttpError(400, "requestor is not an OrgUser")
    user = request.orguser.user
    return [
        OrgUserResponse.from_orguser(orguser)
        for orguser in OrgUser.objects.filter(user=user)
    ]


@user_org_api.post("/organizations/users/", response=OrgUserResponse)
def post_organization_user(
    request, payload: OrgUserCreate
):  # pylint: disable=unused-argument
    """this is the "signup" action
    creates a new OrgUser having specified email + password.
    no Org is created or attached at this time
    """
    signupcode = payload.signupcode
    if signupcode != os.getenv("SIGNUPCODE"):
        raise HttpError(400, "That is not the right signup code")
    email = payload.email.lower().strip()
    if User.objects.filter(email=email).exists():
        raise HttpError(400, f"user having email {email} exists")
    if User.objects.filter(username=email).exists():
        raise HttpError(400, f"user having email {email} exists")
    if not helpers.isvalid_email(email):
        raise HttpError(400, "that is not a valid email address")

    user = User.objects.create_user(
        username=email, email=email, password=payload.password
    )
    orguser = OrgUser.objects.create(user=user, role=OrgUserRole.ACCOUNT_MANAGER)
    orguser.save()
    logger.info(
        f"created user [account-manager] "
        f"{orguser.user.email} having userid {orguser.user.id}"
    )
    redis = Redis()
    token = uuid4()

    redis_key = f"email-verification:{token.hex}"
    orguserid_bytes = str(orguser.id).encode("utf8")

    redis.set(redis_key, orguserid_bytes)

    FRONTEND_URL = os.getenv("FRONTEND_URL")
    reset_url = f"{FRONTEND_URL}/verifyemail/?token={token.hex}"
    try:
        sendgrid.send_signup_email(payload.email, reset_url)
    except Exception as error:
        raise HttpError(400, "failed to send email") from error
    return OrgUserResponse.from_orguser(orguser)


@user_org_api.post("/login/")
def post_login(request):
    """Uses the username and password in the request to return an auth token"""
    request_obj = json.loads(request.body)
    token = views.obtain_auth_token(request)
    if "token" in token.data:
        org = None
        orguser = OrgUser.objects.filter(user__email=request_obj["username"]).first()
        if orguser.org is not None:
            org = orguser.org.name
        return {
            "token": token.data["token"],
            "org": org,
            "email": str(orguser),
<<<<<<< HEAD
            "role_slug": OrgUserRole(orguser.role).name,
=======
            "role_slug": slugify(OrgUserRole(orguser.role).name),
>>>>>>> 8253bccf
            "active": orguser.user.is_active,
        }

    return token


@user_org_api.get(
    "/organizations/users", response=List[OrgUserResponse], auth=auth.CanManageUsers()
)
def get_organization_users(request):
    """list all OrgUsers in the requestor's org, including inactive"""
    orguser = request.orguser
    if orguser.org is None:
        raise HttpError(400, "no associated org")
    query = OrgUser.objects.filter(org=orguser.org)
    return [OrgUserResponse.from_orguser(orguser) for orguser in query]


@user_org_api.post("/organizations/users/delete", auth=auth.CanManageUsers())
def delete_organization_users(request, payload: DeleteOrgUserPayload):
    """delete the orguser posted"""
    orguser = request.orguser
    if orguser.org is None:
        raise HttpError(400, "no associated org")

    orguser_delete = OrgUser.objects.filter(
        org=orguser.org, user__email=payload.email
    ).first()

    if orguser_delete is None:
        raise HttpError(400, "user does not belong to the org")

    # remove the invitations associated with the org user
    Invitation.objects.filter(
        invited_by__org=orguser.org, invited_email=payload.email
    ).delete()

    # delete the org user
    orguser_delete.delete()

    return {"success": 1}


@user_org_api.put(
    "/organizations/user_self/", response=OrgUserResponse, auth=auth.AnyOrgUser()
)
def put_organization_user_self(request, payload: OrgUserUpdate):
    """update the requestor's OrgUser"""
    orguser = request.orguser

    if payload.email:
        orguser.user.email = payload.email
    if payload.active is not None:
        orguser.user.is_active = payload.active
    orguser.user.save()

    logger.info(f"updated self {orguser.user.email}")
    return OrgUserResponse.from_orguser(orguser)


@user_org_api.put(
    "/organizations/users/",
    response=OrgUserResponse,
    auth=auth.CanManageUsers(),
)
def put_organization_user(request, payload: OrgUserUpdate):
    """update another OrgUser"""
    requestor_orguser = request.orguser

    if requestor_orguser.role not in [
        OrgUserRole.ACCOUNT_MANAGER,
        OrgUserRole.PIPELINE_MANAGER,
    ]:
        raise HttpError(400, "not authorized to update another user")

    orguser = OrgUser.objects.filter(
        user__email=payload.toupdate_email, org=request.orguser.org
    ).first()

    if payload.email:
        orguser.user.email = payload.email
    if payload.active is not None:
        orguser.user.is_active = payload.active
    if payload.role:
        orguser.role = payload.role
    orguser.user.save()

    logger.info(f"updated orguser {orguser.user.email}")
    return OrgUserResponse.from_orguser(orguser)


@user_org_api.post("/organizations/", response=OrgSchema, auth=auth.FullAccess())
def post_organization(request, payload: OrgSchema):
    """creates a new org and attaches it to the requestor"""
    orguser = request.orguser
    if orguser.org:
        raise HttpError(400, "orguser already has an associated org")
    org = Org.objects.filter(name=payload.name).first()
    if org:
        raise HttpError(400, "client org with this name already exists")
    org = Org.objects.create(**payload.dict())
    org.slug = slugify(org.name)[:20]
    org.save()
    logger.info(f"{orguser.user.email} created new org {org.name}")
    try:
        new_workspace = airbytehelpers.setup_airbyte_workspace(org.slug, org)
    except Exception as error:
        # delete the org or we won't be able to create it once airbyte comes back up
        org.delete()
        raise HttpError(400, "could not create airbyte workspace") from error
    orguser.org = org
    orguser.save()
    return OrgSchema(name=org.name, airbyte_workspace_id=new_workspace.workspaceId)


@user_org_api.post("/organizations/warehouse/", auth=auth.CanManagePipelines())
def post_organization_warehouse(request, payload: OrgWarehouseSchema):
    """registers a data warehouse for the org"""
    orguser = request.orguser
    if payload.wtype not in ["postgres", "bigquery"]:
        raise HttpError(400, "unrecognized warehouse type " + payload.wtype)

    destination = airbyte_service.create_destination(
        orguser.org.airbyte_workspace_id,
        f"{payload.wtype}-warehouse",
        payload.destinationDefId,
        payload.airbyteConfig,
    )
    logger.info("created destination having id " + destination["destinationId"])

    # prepare the dbt credentials from airbyteConfig
    dbt_credentials = None
    if payload.wtype == "postgres":
        dbt_credentials = {
            "host": payload.airbyteConfig["host"],
            "port": payload.airbyteConfig["port"],
            "username": payload.airbyteConfig["username"],
            "password": payload.airbyteConfig["password"],
            "database": payload.airbyteConfig["database"],
        }

    elif payload.wtype == "bigquery":
        dbt_credentials = json.loads(payload.airbyteConfig["credentials_json"])

    warehouse = OrgWarehouse(
        org=orguser.org,
        wtype=payload.wtype,
        credentials="",
        airbyte_destination_id=destination["destinationId"],
    )
    credentials_lookupkey = secretsmanager.save_warehouse_credentials(
        warehouse, dbt_credentials
    )
    warehouse.credentials = credentials_lookupkey
    warehouse.save()
    return {"success": 1}


@user_org_api.delete("/organizations/warehouses/", auth=auth.CanManagePipelines())
def delete_organization_warehouses(request):
    """deletes all (references to) data warehouses for the org"""
    orguser = request.orguser
    if orguser.org is None:
        raise HttpError(400, "create an organization first")

    warehouse = OrgWarehouse.objects.filter(org=orguser.org).first()
    if warehouse is None:
        raise HttpError(400, "warehouse not created")

    # delete prefect connection blocks
    logger.info("Deleting prefect connection blocks")
    for block in OrgPrefectBlock.objects.filter(
        org=orguser.org, block_type=AIRBYTECONNECTION
    ):
        try:
            prefect_service.delete_airbyte_connection_block(block.block_id)
            logger.info(f"delete connecion block id - {block.block_id}")
        except Exception:  # skipcq PYL-W0703
            logger.error(
                "failed to delete %s airbyte-connection-block %s in prefect, deleting from OrgPrefectBlock",
                orguser.org.slug,
                block.block_id,
            )
        block.delete()

    logger.info("FINISHED Deleting prefect connection blocks")

    # delete airbyte connections
    logger.info("Deleting airbyte connections")
    for connection in airbyte_service.get_connections(orguser.org.airbyte_workspace_id)[
        "connections"
    ]:
        connection_id = connection["connectionId"]
        airbyte_service.delete_connection(
            orguser.org.airbyte_workspace_id, connection_id
        )
        logger.info(f"deleted connection in Airbyte - {connection_id}")

    logger.info("FINISHED Deleting airbyte connections")

    # delete airbyte destinations
    logger.info("Deleting airbyte destinations")
    for destination in airbyte_service.get_destinations(
        orguser.org.airbyte_workspace_id
    )["destinations"]:
        destination_id = destination["destinationId"]
        airbyte_service.delete_destination(
            orguser.org.airbyte_workspace_id, destination_id
        )
        logger.info(f"deleted destination in Airbyte - {destination_id}")

    logger.info("FINISHED Deleting airbyte destinations")

    # delete django warehouse row
    logger.info("Deleting django warehouse and the credentials in secrets manager")
    secretsmanager.delete_warehouse_credentials(warehouse)
    warehouse.delete()

    # delete dbt workspace and blocks
    dbt_service.delete_dbt_workspace(orguser.org)

    # delete dataflows
    logger.info("Deleting data flows")
    for data_flow in OrgDataFlow.objects.filter(org=orguser.org):
        prefect_service.delete_deployment_by_id(data_flow.deployment_id)
        data_flow.delete()
        logger.info(f"Deleted deployment - {data_flow.deployment_id}")
    logger.info("FINISHED Deleting data flows")

    return {"success": 1}


@user_org_api.get("/organizations/warehouses", auth=auth.CanManagePipelines())
def get_organizations_warehouses(request):
    """returns all warehouses associated with this org"""
    orguser = request.orguser
    warehouses = [
        {
            "wtype": warehouse.wtype,
            # "credentials": warehouse.credentials,
            "airbyte_destination": airbyte_service.get_destination(
                orguser.org.airbyte_workspace_id, warehouse.airbyte_destination_id
            ),
        }
        for warehouse in OrgWarehouse.objects.filter(org=orguser.org)
    ]
    return {"warehouses": warehouses}


@user_org_api.post(
    "/organizations/users/invite/",
    response=InvitationSchema,
    auth=auth.CanManageUsers(),
)
def post_organization_user_invite(request, payload: InvitationSchema):
    """Send an invitation to a user to join platform"""
    orguser: OrgUser = request.orguser
    frontend_url = os.getenv("FRONTEND_URL")

    if orguser.org is None:
        raise HttpError(400, "create an organization first")

    role_slugs = OrgUserRole.role_slugs()
    if payload.invited_role_slug not in role_slugs:
        raise HttpError(404, "Invalid role")

    invited_role = role_slugs[payload.invited_role_slug]

    # user can only invite a role equal or lower to their role
    if invited_role > orguser.role:
        raise HttpError(403, "Insufficient permissions for this operation")

    invitation = Invitation.objects.filter(invited_email=payload.invited_email).first()
    if invitation:
        invitation.invited_on = datetime.utcnow()
        # if the invitation is already present - trigger the email again
        invite_url = f"{frontend_url}/invitations/?invite_code={invitation.invite_code}"
        sendgrid.send_invite_user_email(invitation.invited_email, invite_url)
        logger.info(
            f"Invited {payload.invited_email} to join {orguser.org.name} "
            f"with invite code {payload.invite_code}",
        )
        return InvitationSchema.from_invitation(invitation)

    payload.invited_by = OrgUserResponse.from_orguser(orguser)
    payload.invited_on = datetime.utcnow()
    payload.invite_code = str(uuid4())
    invitation = Invitation.objects.create(
        invited_email=payload.invited_email,
        invited_role=invited_role,
        invited_by=orguser,
        invited_on=payload.invited_on,
        invite_code=payload.invite_code,
    )

    # trigger an email to the user
    invite_url = f"{frontend_url}/invitations/?invite_code={payload.invite_code}"
    sendgrid.send_invite_user_email(invitation.invited_email, invite_url)

    logger.info(
        f"Invited {payload.invited_email} to join {orguser.org.name} "
        f"with invite code {payload.invite_code}",
    )
    return payload


@user_org_api.post(
    "/organizations/users/invite/accept/",
    response=OrgUserResponse,
)
def post_organization_user_accept_invite(
    request, payload: AcceptInvitationSchema
):  # pylint: disable=unused-argument
    """User accepting the invite sent with a valid invite code"""
    invitation = Invitation.objects.filter(invite_code=payload.invite_code).first()
    if invitation is None:
        raise HttpError(400, "invalid invite code")

    # we can have one auth user mapped to multiple orguser and hence multiple orgs
    # but there can only be one orguser per one org
    orguser = OrgUser.objects.filter(
        user__email=invitation.invited_email, org=invitation.invited_by.org
    ).first()

    if not orguser:
        user = User.objects.filter(
            username=invitation.invited_email,
            email=invitation.invited_email,
        ).first()
        if user is None:
            if payload.password is None:
                raise HttpError(400, "password is required")
            logger.info(
                f"creating invited user {invitation.invited_email} "
                f"for {invitation.invited_by.org.name}"
            )
            user = User.objects.create_user(
                username=invitation.invited_email,
                email=invitation.invited_email,
                password=payload.password,
            )
        orguser = OrgUser.objects.create(
            user=user, org=invitation.invited_by.org, role=invitation.invited_role
        )
    invitation.delete()
    return OrgUserResponse.from_orguser(orguser)


@user_org_api.get("/users/invitations/", auth=auth.AnyOrgUser())
def get_invitations(request):
    """Get all invitations sent by the current user"""
    orguser = request.orguser
    if orguser.org is None:
        raise HttpError(400, "create an organization first")

    invitations = (
        Invitation.objects.filter(invited_by=orguser).order_by("-invited_on").all()
    )
    res = []
    for invitation in invitations:
        res.append(
            {
<<<<<<< HEAD
                "invited_email": invitation.invited_email,
                "invited_role_slug": OrgUserRole(invitation.invited_role).name,
                "invited_role": invitation.invited_role,
                "invited_on": invitation.invited_on,
                "status": invitation.status,
=======
                "id": invitation.id,
                "invited_email": invitation.invited_email,
                "invited_role_slug": slugify(OrgUserRole(invitation.invited_role).name),
                "invited_role": invitation.invited_role,
                "invited_on": invitation.invited_on,
>>>>>>> 8253bccf
            }
        )

    return res


<<<<<<< HEAD
=======
@user_org_api.post("/users/invitations/resend/{invitation_id}", auth=auth.AnyOrgUser())
def post_resend_invitation(request, invitation_id):
    """Get all invitations sent by the current user"""
    orguser = request.orguser
    if orguser.org is None:
        raise HttpError(400, "create an organization first")

    invitation = Invitation.objects.filter(id=invitation_id).first()

    if invitation:
        invitation.invited_on = datetime.utcnow()
        invitation.save()
        # trigger an email to the user
        frontend_url = os.getenv("FRONTEND_URL")
        invite_url = f"{frontend_url}/invitations/?invite_code={invitation.invite_code}"
        sendgrid.send_invite_user_email(invitation.invited_email, invite_url)

    return {"success": 1}


@user_org_api.delete(
    "/users/invitations/delete/{invitation_id}", auth=auth.AnyOrgUser()
)
def delete_invitation(request, invitation_id):
    """Get all invitations sent by the current user"""
    orguser = request.orguser
    if orguser.org is None:
        raise HttpError(400, "create an organization first")

    invitation = Invitation.objects.filter(id=invitation_id).first()

    if invitation:
        invitation.delete()

    return {"success": 1}


>>>>>>> 8253bccf
@user_org_api.post(
    "/users/forgot_password/",
)
def post_forgot_password(
    request, payload: ForgotPasswordSchema
):  # pylint: disable=unused-argument
    """step 1 of the forgot-password flow"""
    orguser = OrgUser.objects.filter(
        user__email=payload.email, user__is_active=True
    ).first()

    if orguser is None:
        # we don't leak any information about which email
        # addresses exist in our database
        return {"success": 1}

    redis = Redis()
    token = uuid4()

    redis_key = f"password-reset:{token.hex}"
    orguserid_bytes = str(orguser.id).encode("utf8")

    redis.set(redis_key, orguserid_bytes)
    redis.expire(redis_key, 3600 * 24)  # 24 hours

    FRONTEND_URL = os.getenv("FRONTEND_URL")
    reset_url = f"{FRONTEND_URL}/resetpassword/?token={token.hex}"
    try:
        sendgrid.send_password_reset_email(payload.email, reset_url)
    except Exception as error:
        raise HttpError(400, "failed to send email") from error

    return {"success": 1}


@user_org_api.post("/users/reset_password/")
def post_reset_password(
    request, payload: ResetPasswordSchema
):  # pylint: disable=unused-argument
    """step 2 of the forgot-password flow"""
    redis = Redis()
    redis_key = f"password-reset:{payload.token}"
    password_reset = redis.get(redis_key)
    if password_reset is None:
        raise HttpError(400, "invalid reset code")

    redis.delete(redis_key)
    orguserid_str = password_reset.decode("utf8")
    orguser = OrgUser.objects.filter(id=int(orguserid_str)).first()
    if orguser is None:
        logger.error("no orguser having id %s", orguserid_str)
        raise HttpError(400, "could not look up request from this token")

    orguser.user.set_password(payload.password.get_secret_value())
    orguser.user.save()

    return {"success": 1}


@user_org_api.post("/users/verify_email/")
def post_verify_email(
    request, payload: VerifyEmailSchema
):  # pylint: disable=unused-argument
    """step 2 of the verify-email flow"""
    redis = Redis()
    redis_key = f"email-verification:{payload.token}"
    verify_email = redis.get(redis_key)
    if verify_email is None:
        raise HttpError(400, "this link has expired")

    redis.delete(redis_key)
    orguserid_str = verify_email.decode("utf8")
    orguser = OrgUser.objects.filter(id=int(orguserid_str)).first()
    if orguser is None:
        logger.error("no orguser having id %s", orguserid_str)
        raise HttpError(400, "could not look up request from this token")

    orguser.email_verified = True
    orguser.save()

    return {"success": 1}<|MERGE_RESOLUTION|>--- conflicted
+++ resolved
@@ -29,6 +29,7 @@
     AcceptInvitationSchema,
     Invitation,
     InvitationSchema,
+    InvitationStatus,
     OrgUser,
     OrgUserCreate,
     OrgUserResponse,
@@ -44,6 +45,7 @@
 from ddpui.ddpdbt import dbt_service
 from ddpui.ddpprefect import AIRBYTECONNECTION
 from ddpui.utils.custom_logger import CustomLogger
+from ddpui.utils.timezone import IST
 from ddpui.utils import secretsmanager
 from ddpui.utils import sendgrid
 from ddpui.utils import helpers
@@ -83,7 +85,6 @@
     request, exc: Exception
 ):  # pylint: disable=unused-argument # skipcq PYL-W0613
     """Handle any other exception raised in the apis"""
-    print(exc)
     return Response({"detail": "something went wrong"}, status=500)
 
 
@@ -169,11 +170,7 @@
             "token": token.data["token"],
             "org": org,
             "email": str(orguser),
-<<<<<<< HEAD
-            "role_slug": OrgUserRole(orguser.role).name,
-=======
-            "role_slug": slugify(OrgUserRole(orguser.role).name),
->>>>>>> 8253bccf
+            "role_slug_slug": OrgUserRole(orguser.role).name,
             "active": orguser.user.is_active,
         }
 
@@ -205,11 +202,6 @@
 
     if orguser_delete is None:
         raise HttpError(400, "user does not belong to the org")
-
-    # remove the invitations associated with the org user
-    Invitation.objects.filter(
-        invited_by__org=orguser.org, invited_email=payload.email
-    ).delete()
 
     # delete the org user
     orguser_delete.delete()
@@ -231,7 +223,9 @@
     orguser.user.save()
 
     logger.info(f"updated self {orguser.user.email}")
-    return OrgUserResponse.from_orguser(orguser)
+    return OrgUserResponse(
+        email=orguser.user.email, active=orguser.user.is_active, role=orguser.role
+    )
 
 
 @user_org_api.put(
@@ -262,7 +256,9 @@
     orguser.user.save()
 
     logger.info(f"updated orguser {orguser.user.email}")
-    return OrgUserResponse.from_orguser(orguser)
+    return OrgUserResponse(
+        email=orguser.user.email, active=orguser.user.is_active, role=orguser.role
+    )
 
 
 @user_org_api.post("/organizations/", response=OrgSchema, auth=auth.FullAccess())
@@ -433,22 +429,20 @@
     orguser: OrgUser = request.orguser
     frontend_url = os.getenv("FRONTEND_URL")
 
-    if orguser.org is None:
-        raise HttpError(400, "create an organization first")
-
-    role_slugs = OrgUserRole.role_slugs()
-    if payload.invited_role_slug not in role_slugs:
-        raise HttpError(404, "Invalid role")
-
-    invited_role = role_slugs[payload.invited_role_slug]
+    # what if the user already exists, throw error
+    # existing_user = User.objects.filter(email=payload.invited_email).first()
+    # if existing_user:
+    #     raise HttpError(400, "Account already exists")
 
     # user can only invite a role equal or lower to their role
-    if invited_role > orguser.role:
+    if payload.invited_role > orguser.role:
         raise HttpError(403, "Insufficient permissions for this operation")
 
     invitation = Invitation.objects.filter(invited_email=payload.invited_email).first()
     if invitation:
-        invitation.invited_on = datetime.utcnow()
+        if invitation.status != InvitationStatus.PENDING:
+            raise HttpError(400, "Account already exists")
+
         # if the invitation is already present - trigger the email again
         invite_url = f"{frontend_url}/invitations/?invite_code={invitation.invite_code}"
         sendgrid.send_invite_user_email(invitation.invited_email, invite_url)
@@ -459,11 +453,11 @@
         return InvitationSchema.from_invitation(invitation)
 
     payload.invited_by = OrgUserResponse.from_orguser(orguser)
-    payload.invited_on = datetime.utcnow()
+    payload.invited_on = datetime.now(IST)
     payload.invite_code = str(uuid4())
     invitation = Invitation.objects.create(
         invited_email=payload.invited_email,
-        invited_role=invited_role,
+        invited_role=payload.invited_role,
         invited_by=orguser,
         invited_on=payload.invited_on,
         invite_code=payload.invite_code,
@@ -478,6 +472,24 @@
         f"with invite code {payload.invite_code}",
     )
     return payload
+
+
+# the invitee will get a hyperlink via email, clicking will take them to \
+# the UI where they will choose
+# a password, then click a button POSTing to this endpoint
+@user_org_api.get(
+    "/organizations/users/invite/{invite_code}",
+    response=InvitationSchema,
+    deprecated=True,
+)
+def get_organization_user_invite(
+    request, invite_code
+):  # pylint: disable=unused-argument
+    """Fetch the invite sent to user with a particular invite code"""
+    invitation = Invitation.objects.filter(invite_code=invite_code).first()
+    if invitation is None:
+        raise HttpError(400, "invalid invite code")
+    return InvitationSchema.from_invitation(invitation)
 
 
 @user_org_api.post(
@@ -518,7 +530,8 @@
         orguser = OrgUser.objects.create(
             user=user, org=invitation.invited_by.org, role=invitation.invited_role
         )
-    invitation.delete()
+    invitation.status = InvitationStatus.ACCEPTED
+    invitation.save()
     return OrgUserResponse.from_orguser(orguser)
 
 
@@ -536,65 +549,17 @@
     for invitation in invitations:
         res.append(
             {
-<<<<<<< HEAD
                 "invited_email": invitation.invited_email,
                 "invited_role_slug": OrgUserRole(invitation.invited_role).name,
                 "invited_role": invitation.invited_role,
                 "invited_on": invitation.invited_on,
                 "status": invitation.status,
-=======
-                "id": invitation.id,
-                "invited_email": invitation.invited_email,
-                "invited_role_slug": slugify(OrgUserRole(invitation.invited_role).name),
-                "invited_role": invitation.invited_role,
-                "invited_on": invitation.invited_on,
->>>>>>> 8253bccf
             }
         )
 
     return res
 
 
-<<<<<<< HEAD
-=======
-@user_org_api.post("/users/invitations/resend/{invitation_id}", auth=auth.AnyOrgUser())
-def post_resend_invitation(request, invitation_id):
-    """Get all invitations sent by the current user"""
-    orguser = request.orguser
-    if orguser.org is None:
-        raise HttpError(400, "create an organization first")
-
-    invitation = Invitation.objects.filter(id=invitation_id).first()
-
-    if invitation:
-        invitation.invited_on = datetime.utcnow()
-        invitation.save()
-        # trigger an email to the user
-        frontend_url = os.getenv("FRONTEND_URL")
-        invite_url = f"{frontend_url}/invitations/?invite_code={invitation.invite_code}"
-        sendgrid.send_invite_user_email(invitation.invited_email, invite_url)
-
-    return {"success": 1}
-
-
-@user_org_api.delete(
-    "/users/invitations/delete/{invitation_id}", auth=auth.AnyOrgUser()
-)
-def delete_invitation(request, invitation_id):
-    """Get all invitations sent by the current user"""
-    orguser = request.orguser
-    if orguser.org is None:
-        raise HttpError(400, "create an organization first")
-
-    invitation = Invitation.objects.filter(id=invitation_id).first()
-
-    if invitation:
-        invitation.delete()
-
-    return {"success": 1}
-
-
->>>>>>> 8253bccf
 @user_org_api.post(
     "/users/forgot_password/",
 )
