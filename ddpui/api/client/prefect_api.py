--- conflicted
+++ resolved
@@ -13,13 +13,9 @@
 from prefect.server.schemas.schedules import CronSchedule
 from ddpui import auth
 from ddpui.ddpprefect import prefect_service
-<<<<<<< HEAD
+
+from ddpui.ddpprefect import DBTCORE
 from ddpui.models.org import OrgPrefectBlock, OrgWarehouse
-=======
-
-from ddpui.ddpprefect import DBTCORE
-from ddpui.models.org import OrgPrefectBlock
->>>>>>> 809bf52d
 from ddpui.ddpprefect.schema import (
     PrefectAirbyteSync,  # DbtProfile,
     PrefectDbtCore,
