--- conflicted
+++ resolved
@@ -1019,7 +1019,37 @@
     }
 
 
-<<<<<<< HEAD
+@airbyteapi.get(
+    "/connections/{connection_block_id}/jobs", auth=auth.CanManagePipelines()
+)
+def get_latest_job_for_connection(request, connection_block_id):
+    """get the job info from airbyte for a connection"""
+    orguser: OrgUser = request.orguser
+    org = orguser.org
+    if org.airbyte_workspace_id is None:
+        raise HttpError(400, "create an airbyte workspace first")
+
+    prefect_block = prefect_service.get_airbyte_connection_block_by_id(
+        connection_block_id
+    )
+    if prefect_block is None:
+        raise HttpError(400, "connection block not found")
+
+    connection_id = prefect_block["data"]["connection_id"]
+
+    # now we finally have the connection_id
+    result = airbyte_service.get_jobs_for_connection(connection_id)
+    if len(result["jobs"]) == 0:
+        return {
+            "status": "not found",
+        }
+    latest_job = result["jobs"][0]
+    job_info = airbyte_service.parse_job_info(latest_job)
+    logs = airbyte_service.get_logs_for_job(job_info["job_id"])
+    job_info["logs"] = logs["logs"]["logLines"]
+    return job_info
+
+
 # ==============================================================================
 # new apis to go away from the block architecture
 
@@ -1430,35 +1460,4 @@
     logger.info("deleteing orgtask")
     org_task.delete()
 
-    return {"success": 1}
-=======
-@airbyteapi.get(
-    "/connections/{connection_block_id}/jobs", auth=auth.CanManagePipelines()
-)
-def get_latest_job_for_connection(request, connection_block_id):
-    """get the job info from airbyte for a connection"""
-    orguser: OrgUser = request.orguser
-    org = orguser.org
-    if org.airbyte_workspace_id is None:
-        raise HttpError(400, "create an airbyte workspace first")
-
-    prefect_block = prefect_service.get_airbyte_connection_block_by_id(
-        connection_block_id
-    )
-    if prefect_block is None:
-        raise HttpError(400, "connection block not found")
-
-    connection_id = prefect_block["data"]["connection_id"]
-
-    # now we finally have the connection_id
-    result = airbyte_service.get_jobs_for_connection(connection_id)
-    if len(result["jobs"]) == 0:
-        return {
-            "status": "not found",
-        }
-    latest_job = result["jobs"][0]
-    job_info = airbyte_service.parse_job_info(latest_job)
-    logs = airbyte_service.get_logs_for_job(job_info["job_id"])
-    job_info["logs"] = logs["logs"]["logLines"]
-    return job_info
->>>>>>> 724fda4a
+    return {"success": 1}