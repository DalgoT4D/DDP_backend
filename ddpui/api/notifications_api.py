from ninja import Router
from ninja.errors import HttpError
from ddpui import auth
from ddpui.core import notifications_service
from ddpui.schemas.notifications_api_schemas import (
    CreateNotificationPayloadSchema,
    UpdateReadStatusSchema,
    UpdateReadStatusSchemav1,
    CategorySubscriptionSchema,
)
from ddpui.models.org_user import OrgUser

notification_router = Router()


@notification_router.post("/")
def post_create_notification(request, payload: CreateNotificationPayloadSchema):
    """
    Create a new notification to be sent to specified recipients.

    Creates a notification that can be sent immediately or scheduled for later.
    Recipients are determined based on the sent_to criteria, organization slug,
    and user roles within the organization.

    Args:
        request: HTTP request object containing authentication data
        payload (CreateNotificationPayloadSchema): Notification data including:
            - author: Notification sender
            - message: Notification content
            - urgent: Priority flag
            - scheduled_time: When to send (optional, immediate if not provided)
            - sent_to: Recipient criteria
            - org_slug: Target organization
            - user_email: Specific user email (optional)
            - manager_or_above: Whether to include managers (optional)
            - category: Notification category (optional, defaults to INCIDENT)

    Returns:
        dict: Created notification details including ID and delivery status

    Raises:
        HttpError: 400 if recipient filtering fails or notification creation fails
    """

    # Filter OrgUser data based on sent_to field
    error, recipients = notifications_service.get_recipients(
        payload.sent_to,
        payload.org_slug,
        payload.user_email,
        payload.manager_or_above,
        payload.category,
    )

    if error is not None:
        raise HttpError(400, error)

    notification_data = {
        "author": payload.author,
        "message": payload.message,
        "email_subject": payload.message,  # Use message as email subject if not provided
        "urgent": payload.urgent,
        "scheduled_time": payload.scheduled_time,
        "recipients": recipients,
        "category": payload.category,
    }

    error, result = notifications_service.create_notification(notification_data)

    if error is not None:
        raise HttpError(400, error)

    return result


@notification_router.get("/history")
def get_notification_history(
    request, page: int = 1, limit: int = 10, read_status: int = None, category: str = None
):
    """
    Retrieve the complete notification history including past and scheduled notifications.

    Returns a paginated list of all notifications in the system, including those
    that have been sent and those scheduled for future delivery. Supports filtering
    by read status and category.

    Args:
        request: HTTP request object containing authentication data
        page (int, optional): Page number for pagination. Defaults to 1
        limit (int, optional): Number of notifications per page. Defaults to 10
        read_status (int, optional): Filter by read status (0=unread, 1=read).
                                   None returns all notifications
        category (str, optional): Filter by notification category

    Returns:
        dict: Paginated notification history with metadata

    Raises:
        HttpError: 400 if history retrieval fails
    """
    error, result = notifications_service.get_notification_history(
        page, limit, read_status, category
    )
    if error is not None:
        raise HttpError(400, error)

    return result


@notification_router.get("/recipients")
def get_notification_recipients(request, notification_id: int):
    """
    Retrieve all recipients for a specific notification.

    Returns the complete list of users who received or will receive a particular
    notification, including their user details and delivery status.

    Args:
        request: HTTP request object containing authentication data
        notification_id (int): Unique identifier of the notification

    Returns:
        dict: List of recipients with their user details and delivery status

    Raises:
        HttpError: 400 if notification not found or recipient retrieval fails
    """
    error, result = notifications_service.get_notification_recipients(notification_id)
    if error is not None:
        raise HttpError(400, error)

    return result


@notification_router.get("/v1")
def get_user_notifications_v1(
    request, page: int = 1, limit: int = 10, read_status: int = None, category: str = None
):
    """
    Retrieve notifications for the authenticated user.

    Returns a paginated list of notifications that have been sent to the current
    user. Only includes past notifications that have already been delivered,
    not future scheduled notifications. Supports filtering by read status and category.

    Args:
        request: HTTP request object containing orguser authentication data
        page (int, optional): Page number for pagination. Defaults to 1
        limit (int, optional): Number of notifications per page. Defaults to 10
        read_status (int, optional): Filter by read status (0=unread, 1=read).
                                   None returns all notifications
        category (str, optional): Filter by notification category

    Returns:
        dict: Paginated user notifications with metadata

    Raises:
        HttpError: 400 if notification retrieval fails
    """
    orguser = request.orguser
    error, result = notifications_service.fetch_user_notifications_v1(
        orguser, page, limit, read_status, category
    )
    if error is not None:
        raise HttpError(400, error)

    return result


@notification_router.put("/v1")
def mark_as_read_v1(request, payload: UpdateReadStatusSchemav1):
    """
    Bulk update the read status of multiple notifications.

    Allows marking multiple notifications as read or unread in a single operation.
    Only notifications belonging to the authenticated user can be updated.

    Args:
        request: HTTP request object containing orguser authentication data
        payload (UpdateReadStatusSchemav1): Update data including:
            - notification_ids: List of notification IDs to update
            - read_status: New read status (0=unread, 1=read)

    Returns:
        dict: Update operation result including number of notifications affected

    Raises:
        HttpError: 400 if status update fails or user lacks permission
    """
    orguser: OrgUser = request.orguser
    error, result = notifications_service.mark_notifications_as_read_or_unread(
        orguser.id, payload.notification_ids, payload.read_status
    )
    if error is not None:
        raise HttpError(400, error)

    return result


@notification_router.delete("/")
def delete_notification(request, notification_id: int):
    """
    Delete a scheduled notification before it is sent.

    Removes a notification that was scheduled for future delivery but has not
    yet been sent. Only works for scheduled notifications, not for notifications
    that have already been delivered.

    Args:
        request: HTTP request object containing authentication data
        notification_id (int): Unique identifier of the notification to delete

    Returns:
        dict: Deletion operation result

    Raises:
        HttpError: 400 if notification not found, already sent, or deletion fails
    """
    error, result = notifications_service.delete_scheduled_notification(notification_id)
    if error is not None:
        raise HttpError(400, error)

    return result


@notification_router.get("/unread_count")
def get_unread_notifications_count(request):
    """
    Get the count of unread notifications for the authenticated user.

    Returns the total number of notifications that the current user has
    received but not yet marked as read. Useful for displaying notification
    badges in the UI.

    Args:
        request: HTTP request object containing orguser authentication data

    Returns:
        dict: Count of unread notifications for the user

    Raises:
        HttpError: 400 if count retrieval fails
    """
    orguser: OrgUser = request.orguser
    error, result = notifications_service.get_unread_notifications_count(orguser)
    if error is not None:
        raise HttpError(400, error)

    return result


<<<<<<< HEAD
@notification_router.get("/urgent")
def get_urgent_notifications(request):
    """
    Get urgent notifications that haven't been dismissed by the user.

    Returns urgent notifications that should be displayed in the prominent
    notification bar at the top of the page.

    Args:
        request: HTTP request object containing orguser authentication data

    Returns:
        dict: List of urgent notifications that haven't been dismissed

    Raises:
        HttpError: 400 if retrieval fails
    """
    orguser: OrgUser = request.orguser
    error, result = notifications_service.get_urgent_notifications(orguser)
    if error is not None:
        raise HttpError(400, error)

    return result


@notification_router.get("/categories/{category}")
def get_notifications_by_category(request, category: str, page: int = 1, limit: int = 10):
    """
    Get notifications for a specific category for the authenticated user.

    Args:
        request: HTTP request object containing orguser authentication data
        category: The notification category to filter by
        page (int, optional): Page number for pagination. Defaults to 1
        limit (int, optional): Number of notifications per page. Defaults to 10

    Returns:
        dict: Paginated notifications for the specified category

    Raises:
        HttpError: 400 if retrieval fails
    """
    orguser: OrgUser = request.orguser
    error, result = notifications_service.get_notifications_by_category(
        orguser, category, page, limit
    )
=======
@notification_router.put("/mark_all_as_read")
def mark_all_notifications_as_read(request):
    """Mark all notifications as read for the user"""
    orguser: OrgUser = request.orguser
    error, result = notifications_service.mark_all_notifications_as_read(orguser.id)
>>>>>>> 568a337a
    if error is not None:
        raise HttpError(400, error)

    return result<|MERGE_RESOLUTION|>--- conflicted
+++ resolved
@@ -248,7 +248,6 @@
     return result
 
 
-<<<<<<< HEAD
 @notification_router.get("/urgent")
 def get_urgent_notifications(request):
     """
@@ -295,13 +294,13 @@
     error, result = notifications_service.get_notifications_by_category(
         orguser, category, page, limit
     )
-=======
+
+
 @notification_router.put("/mark_all_as_read")
 def mark_all_notifications_as_read(request):
     """Mark all notifications as read for the user"""
     orguser: OrgUser = request.orguser
     error, result = notifications_service.mark_all_notifications_as_read(orguser.id)
->>>>>>> 568a337a
     if error is not None:
         raise HttpError(400, error)
 
