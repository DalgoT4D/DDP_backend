import os

from ninja import NinjaAPI
from ninja.errors import HttpError

from ninja.errors import ValidationError
from ninja.responses import Response
from pydantic.error_wrappers import ValidationError as PydanticValidationError

from ddpui import auth
from ddpui.ddpprefect import prefect_service
from ddpui.ddpairbyte import airbyte_service

from ddpui.ddpprefect import (
    DBTCLIPROFILE,
    AIRBYTESERVER,
)
from ddpui.models.org import OrgDataFlowv1, OrgPrefectBlockv1
from ddpui.models.org_user import OrgUser
from ddpui.models.tasks import DataflowOrgTask, OrgTask
from ddpui.ddpprefect.schema import (
    PrefectDataFlowCreateSchema3,
    PrefectFlowRunSchema,
    PrefectDataFlowUpdateSchema3,
    PrefectDataFlowCreateSchema4,
)
from ddpui.utils.constants import TASK_DBTRUN, TASK_AIRBYTESYNC
from ddpui.utils.custom_logger import CustomLogger
from ddpui.schemas.org_task_schema import TaskParameters
from ddpui.utils.prefectlogs import parse_prefect_logs
from ddpui.utils.helpers import generate_hash_id
from ddpui.core.pipelinefunctions import (
    setup_dbt_core_task_config,
    pipeline_with_orgtasks,
    fetch_pipeline_lock,
)
from ddpui.celeryworkers.tasks import summarize_deployment_flow_run_logs
from ddpui.core.dbtfunctions import gather_dbt_project_params
from ddpui.auth import has_permission

pipelineapi = NinjaAPI(urls_namespace="pipeline")
# http://127.0.0.1:8000/api/docs


logger = CustomLogger("ddpui")


@pipelineapi.exception_handler(ValidationError)
def ninja_validation_error_handler(request, exc):  # pylint: disable=unused-argument
    """
    Handle any ninja validation errors raised in the apis
    These are raised during request payload validation
    exc.errors is correct
    """
    return Response({"detail": exc.errors}, status=422)


@pipelineapi.exception_handler(PydanticValidationError)
def pydantic_validation_error_handler(
    request, exc: PydanticValidationError
):  # pylint: disable=unused-argument
    """
    Handle any pydantic errors raised in the apis
    These are raised during response payload validation
    exc.errors() is correct
    """
    return Response({"detail": exc.errors()}, status=500)


@pipelineapi.exception_handler(Exception)
def ninja_default_error_handler(
    request, exc: Exception  # skipcq PYL-W0613
):  # pylint: disable=unused-argument
    """Handle any other exception raised in the apis"""
    logger.info(exc)
    return Response({"detail": "something went wrong"}, status=500)


@pipelineapi.post("v1/flows/", auth=auth.CustomAuthMiddleware())
@has_permission(["can_create_pipeline"])
def post_prefect_dataflow_v1(request, payload: PrefectDataFlowCreateSchema4):
    """Create a prefect deployment i.e. a ddp dataflow"""
    orguser: OrgUser = request.orguser

    if orguser.org is None:
        raise HttpError(400, "register an organization first")

    if payload.name in [None, ""]:
        raise HttpError(400, "must provide a name for the flow")

    tasks = []
    map_org_tasks = []  # seq of org tasks to be mapped in pipelin/ dataflow

    # push conection orgtasks in pipelin
    sync_orgtasks = []
    if len(payload.connections) > 0:
        org_server_block = OrgPrefectBlockv1.objects.filter(
            org=orguser.org, block_type=AIRBYTESERVER
        ).first()
        if not org_server_block:
            raise HttpError(400, "airbyte server block not found")

        logger.info("Connections being pushed to the pipeline")

        # only connections with org task will be pushed to pipeline
        payload.connections.sort(key=lambda conn: conn.seq)
        for connection in payload.connections:
            logger.info(connection)
            org_task = OrgTask.objects.filter(
                org=orguser.org,
                connection_id=connection.id,
                task__slug=TASK_AIRBYTESYNC,
            ).first()
            if org_task is None:
                logger.info(
                    f"connection id {connection.id} not found in org tasks; ignoring this airbyte sync"
                )
                continue
            # map this org task to dataflow
            sync_orgtasks.append(org_task)

        # get the deployment task configs
        task_configs, error = pipeline_with_orgtasks(
            orguser.org,
            sync_orgtasks,
            server_block=org_server_block,
        )
        if error:
            raise HttpError(400, error)
        tasks += task_configs

    map_org_tasks += sync_orgtasks
    logger.info(f"Pipline has {len(sync_orgtasks)} airbyte syncs")

    # push dbt pipeline orgtasks
    dbt_project_params = None
    dbt_git_orgtasks = []
    if payload.transformTasks and len(payload.transformTasks) > 0:
        logger.info("Dbt tasks being pushed to the pipeline")

        # dbt params
        dbt_project_params, error = gather_dbt_project_params(orguser.org)
        if error:
            raise HttpError(400, error)

        # dbt cli profile block
        cli_block = OrgPrefectBlockv1.objects.filter(
            org=orguser.org, block_type=DBTCLIPROFILE
        ).first()
        if not cli_block:
            raise HttpError(400, "dbt cli profile not found")

        payload.transformTasks.sort(key=lambda task: task.seq)  # sort the tasks by seq

        for transform_task in payload.transformTasks:
            org_task = OrgTask.objects.filter(uuid=transform_task.uuid).first()
            if org_task is None:
                logger.error(f"org task with {transform_task.uuid} not found")
                continue

            # map this org task to dataflow
            dbt_git_orgtasks.append(org_task)

        # get the deployment task configs
        task_configs, error = pipeline_with_orgtasks(
            orguser.org,
            dbt_git_orgtasks,
            cli_block=cli_block,
            dbt_project_params=dbt_project_params,
            start_seq=len(tasks),
        )
        if error:
            raise HttpError(400, error)
        tasks += task_configs

    map_org_tasks += dbt_git_orgtasks

    # create deployment
    try:
        hash_code = generate_hash_id(8)
        deployment_name = f"pipeline-{orguser.org.slug}-{hash_code}"
        dataflow = prefect_service.create_dataflow_v1(
            PrefectDataFlowCreateSchema3(
                deployment_name=deployment_name,
                flow_name=deployment_name,
                orgslug=orguser.org.slug,
                deployment_params={
                    "config": {"tasks": tasks, "org_slug": orguser.org.slug}
                },
                cron=payload.cron,
            )
        )
    except Exception as error:
        logger.exception(error)
        raise HttpError(400, "failed to create a pipeline") from error

    org_dataflow = OrgDataFlowv1.objects.create(
        org=orguser.org,
        name=payload.name,
        deployment_name=dataflow["deployment"]["name"],
        deployment_id=dataflow["deployment"]["id"],
        cron=payload.cron,
        dataflow_type="orchestrate",
    )

    for idx, org_task in enumerate(map_org_tasks):
        DataflowOrgTask.objects.create(dataflow=org_dataflow, orgtask=org_task, seq=idx)

    return {
        "deploymentId": org_dataflow.deployment_id,
        "name": org_dataflow.name,
        "deploymentName": org_dataflow.deployment_name,
        "cron": org_dataflow.cron,
    }


@pipelineapi.get("v1/flows/", auth=auth.CustomAuthMiddleware())
@has_permission(["can_view_pipelines"])
def get_prefect_dataflows_v1(request):
    """Fetch all flows/pipelines created in an organization"""
    orguser: OrgUser = request.orguser

    if orguser.org is None:
        raise HttpError(400, "register an organization first")

    org_data_flows = OrgDataFlowv1.objects.filter(
        org=orguser.org,
        dataflow_type="orchestrate",
    ).all()

    deployment_ids = [flow.deployment_id for flow in org_data_flows]

    # dictionary to hold {"id": status}
    is_deployment_active = {}

    # setting active/inactive status based on if the schedule is set or not
    for deployment in prefect_service.get_filtered_deployments(
        orguser.org.slug, deployment_ids
    ):
        is_deployment_active[deployment["deploymentId"]] = (
            deployment["isScheduleActive"]
            if "isScheduleActive" in deployment
            else False
        )

    res = []

    for flow in org_data_flows:

        res.append(
            {
                "name": flow.name,
                "deploymentId": flow.deployment_id,
                "cron": flow.cron,
                "deploymentName": flow.deployment_name,
                "lastRun": prefect_service.get_last_flow_run_by_deployment_id(
                    flow.deployment_id
                ),
                "status": (
                    is_deployment_active[flow.deployment_id]
                    if flow.deployment_id in is_deployment_active
                    else False
                ),
                "lock": fetch_pipeline_lock(flow),
            }
        )

    return res


@pipelineapi.get("v1/flows/{deployment_id}", auth=auth.CustomAuthMiddleware())
@has_permission(["can_view_pipeline"])
def get_prefect_dataflow_v1(request, deployment_id):
    """Fetch details of prefect deployment"""
    orguser: OrgUser = request.orguser

    if orguser.org is None:
        raise HttpError(400, "register an organization first")

    # remove the org data flow
    org_data_flow = OrgDataFlowv1.objects.filter(
        org=orguser.org, deployment_id=deployment_id
    ).first()

    if org_data_flow is None:
        raise HttpError(404, "pipeline does not exist")

    try:
        deployment = prefect_service.get_deployment(deployment_id)
        logger.info(deployment)
    except Exception as error:
        logger.exception(error)
        raise HttpError(400, "failed to get deploymenet from prefect-proxy") from error

    connections = [
        {
            "id": dataflow_orgtask.orgtask.connection_id,
            "seq": dataflow_orgtask.seq,
            "name": airbyte_service.get_connection(
                orguser.org.airbyte_workspace_id, dataflow_orgtask.orgtask.connection_id
            )[
                "name"
            ],  # TODO: this call can be removed once the logic at frontend is updated
        }
        for dataflow_orgtask in DataflowOrgTask.objects.filter(
            dataflow=org_data_flow, orgtask__task__slug=TASK_AIRBYTESYNC
        )
        .all()
        .order_by("seq")
    ]

    transform_tasks = [
        {"uuid": dataflow_orgtask.orgtask.uuid, "seq": dataflow_orgtask.seq}
        for dataflow_orgtask in DataflowOrgTask.objects.filter(
            dataflow=org_data_flow, orgtask__task__type__in=["git", "dbt"]
        )
        .all()
        .order_by("seq")
    ]

    has_transform = len(transform_tasks) > 0

    # differentiate between deploymentName and name
    deployment["deploymentName"] = deployment["name"]
    deployment["name"] = org_data_flow.name

    return {
        "name": org_data_flow.name,
        "deploymentName": deployment["deploymentName"],
        "cron": deployment["cron"],
        "connections": connections,
        "dbtTransform": "yes" if has_transform else "no",
        "transformTasks": transform_tasks,
        "isScheduleActive": deployment["isScheduleActive"],
    }


@pipelineapi.delete("v1/flows/{deployment_id}", auth=auth.CustomAuthMiddleware())
@has_permission(["can_delete_pipeline"])
def delete_prefect_dataflow_v1(request, deployment_id):
    """Delete a prefect deployment along with its org data flow"""
    orguser: OrgUser = request.orguser

    if orguser.org is None:
        raise HttpError(400, "register an organization first")

    # remove the org data flow
    org_data_flow = OrgDataFlowv1.objects.filter(
        org=orguser.org, deployment_id=deployment_id
    ).first()

    if not org_data_flow:
        raise HttpError(404, "pipeline not found")

    prefect_service.delete_deployment_by_id(deployment_id)

    org_data_flow.delete()

    return {"success": 1}


@pipelineapi.put("v1/flows/{deployment_id}", auth=auth.CustomAuthMiddleware())
@has_permission(["can_edit_pipeline"])
def put_prefect_dataflow_v1(
    request, deployment_id, payload: PrefectDataFlowUpdateSchema3
):
    """Edit the data flow / prefect deployment"""
    orguser: OrgUser = request.orguser

    if orguser.org is None:
        raise HttpError(400, "register an organization first")

    # the org data flow
    org_data_flow = OrgDataFlowv1.objects.filter(
        org=orguser.org, deployment_id=deployment_id
    ).first()

    if not org_data_flow:
        raise HttpError(404, "pipeline not found")

    tasks = []
    map_org_tasks = []  # seq of org tasks to be mapped in pipeline/ dataflow

    # push sync tasks to pipeline
    sync_orgtasks = []

    if len(payload.connections) > 0:
        # check if pipeline has airbyte syncs
        org_server_block = OrgPrefectBlockv1.objects.filter(
            org=orguser.org, block_type=AIRBYTESERVER
        ).first()
        if not org_server_block:
            raise HttpError(400, "airbyte server block not found")

        payload.connections.sort(key=lambda conn: conn.seq)
        for connection in payload.connections:
            logger.info(connection)
            org_task = OrgTask.objects.filter(
                org=orguser.org,
                connection_id=connection.id,
                task__slug=TASK_AIRBYTESYNC,
            ).first()
            if org_task is None:
                logger.info(
                    f"connection id {connection.id} not found in org tasks; ignoring this airbyte sync"
                )
                continue
            # map this org task to dataflow
            sync_orgtasks.append(org_task)

        # get the deployment task configs
        task_configs, error = pipeline_with_orgtasks(
            orguser.org,
            sync_orgtasks,
            server_block=org_server_block,
        )
        if error:
            raise HttpError(400, error)
        tasks += task_configs

    map_org_tasks += sync_orgtasks
    logger.info(f"Updating pipline to have {len(sync_orgtasks)} airbyte syncs")

    # push dbt pipeline orgtasks
    dbt_project_params = None
    dbt_git_orgtasks = []
    if payload.transformTasks and len(payload.transformTasks) > 0:
        logger.info(f"Dbt tasks being pushed to the pipeline")

        # dbt params
        dbt_project_params, error = gather_dbt_project_params(orguser.org)
        if error:
            raise HttpError(400, error)

        # dbt cli profile block
        cli_block = OrgPrefectBlockv1.objects.filter(
            org=orguser.org, block_type=DBTCLIPROFILE
        ).first()
        if not cli_block:
            raise HttpError(400, "dbt cli profile not found")

        payload.transformTasks.sort(key=lambda task: task.seq)  # sort the tasks by seq

        for transform_task in payload.transformTasks:
            org_task = OrgTask.objects.filter(uuid=transform_task.uuid).first()
            if org_task is None:
                logger.error(f"org task with {transform_task.uuid} not found")
                continue

            # map this org task to dataflow
            dbt_git_orgtasks.append(org_task)

        # get the deployment task configs
        task_configs, error = pipeline_with_orgtasks(
            orguser.org,
            dbt_git_orgtasks,
            cli_block=cli_block,
            dbt_project_params=dbt_project_params,
            start_seq=len(tasks),
        )
        logger.info("HERE")
        logger.info(task_configs)
        if error:
            raise HttpError(400, error)
        tasks += task_configs

    map_org_tasks += dbt_git_orgtasks

    # update deployment
    payload.deployment_params = {
        "config": {"tasks": tasks, "org_slug": orguser.org.slug}
    }
    try:
        prefect_service.update_dataflow_v1(deployment_id, payload)
    except Exception as error:
        logger.exception(error)
        raise HttpError(400, "failed to update a pipeline") from error

    # Delete mapping
    DataflowOrgTask.objects.filter(dataflow=org_data_flow).delete()

    # re-map orgtasks to dataflow
    for idx, org_task in enumerate(map_org_tasks):
        DataflowOrgTask.objects.create(
            dataflow=org_data_flow, orgtask=org_task, seq=idx
        )

    org_data_flow.cron = payload.cron if payload.cron else None
    org_data_flow.name = payload.name
    org_data_flow.save()

    return {"success": 1}


@pipelineapi.post(
    "flows/{deployment_id}/set_schedule/{status}", auth=auth.CustomAuthMiddleware()
)
@has_permission(["can_edit_pipeline"])
def post_deployment_set_schedule(request, deployment_id, status):
    """Set deployment schedule to active / inactive"""
    orguser: OrgUser = request.orguser

    if orguser.org is None:
        raise HttpError(400, "register an organization first")

    if (
        (status is None)
        or (isinstance(status, str) is not True)
        or (status not in ["active", "inactive"])
    ):
        raise HttpError(422, "incorrect status value")

    try:
        prefect_service.set_deployment_schedule(deployment_id, status)
    except Exception as error:
        logger.exception(error)
        raise HttpError(400, "failed to change flow state") from error
    return {"success": 1}


################################## runs and logs related ######################################


@pipelineapi.post(
    "v1/flows/{deployment_id}/flow_run/", auth=auth.CustomAuthMiddleware()
)
@has_permission(["can_run_pipeline"])
def post_run_prefect_org_deployment_task(
    request, deployment_id, payload: TaskParameters = None
):
    """
    Run deployment based task.
    Can run
        - airbtye sync
        - dbt run
        - quick run of pipeline
    """
    orguser: OrgUser = request.orguser

    if orguser.org is None:
        raise HttpError(400, "register an organization first")

    dataflow_orgtask = DataflowOrgTask.objects.filter(
        dataflow__deployment_id=deployment_id
    ).first()

    if dataflow_orgtask is None:
        raise HttpError(400, "no org task mapped to the deployment")

    locks = prefect_service.lock_tasks_for_deployment(deployment_id, orguser)

    try:
        # allow parameter passing only for manual dbt runs and if the there are parameters being passed
        flow_run_params = None
        if (
            dataflow_orgtask.dataflow.dataflow_type == "manual"
            and dataflow_orgtask.orgtask.task.slug == TASK_DBTRUN
            and payload
            and (payload.flags or payload.options)
        ):
            logger.info("sending custom flow run params to the deployment run")
            orgtask = dataflow_orgtask.orgtask

            # save orgtask params to memory and not db
            orgtask.parameters = dict(payload)

            # fetch cli block
            cli_profile_block = OrgPrefectBlockv1.objects.filter(
                org=orguser.org, block_type=DBTCLIPROFILE
            ).first()
            dbt_project_params, error = gather_dbt_project_params(orguser.org)

            # dont set any parameters if cli block is not present or there is an error
            if cli_profile_block and not error:
                logger.info("found cli profile block")
                flow_run_params = {
                    "config": {
                        "tasks": [
                            setup_dbt_core_task_config(
                                orgtask,
                                cli_profile_block,
                                dbt_project_params,
                            ).to_json()
                        ],
                        "org_slug": orguser.org.slug,
                    }
                }

        res = prefect_service.create_deployment_flow_run(deployment_id, flow_run_params)
    except Exception as error:
        for task_lock in locks:
            logger.info("deleting TaskLock %s", task_lock.orgtask.task.slug)
            task_lock.delete()
        logger.exception(error)
        raise HttpError(400, "failed to start a run") from error

    for tasklock in locks:
        tasklock.flow_run_id = res["flow_run_id"]
        tasklock.save()

    return res


@pipelineapi.get("flow_runs/{flow_run_id}/logs", auth=auth.CustomAuthMiddleware())
@has_permission(["can_view_pipeline"])
def get_flow_runs_logs(
    request, flow_run_id, offset: int = 0
):  # pylint: disable=unused-argument
    """return the logs from a flow-run"""
    try:
        result = prefect_service.get_flow_run_logs(flow_run_id, offset)
    except Exception as error:
        logger.exception(error)
        raise HttpError(400, "failed to retrieve logs") from error
    return result


@pipelineapi.get("flow_runs/{flow_run_id}/logsummary", auth=auth.CustomAuthMiddleware())
@has_permission(["can_view_pipeline"])
def get_flow_runs_logsummary(request, flow_run_id):  # pylint: disable=unused-argument
    """return the logs from a flow-run"""
    try:
        connection_info = {
            "host": os.getenv("PREFECT_HOST"),
            "port": os.getenv("PREFECT_PORT"),
            "database": os.getenv("PREFECT_DB"),
            "user": os.getenv("PREFECT_USER"),
            "password": os.getenv("PREFECT_PASSWORD"),
        }
        result = parse_prefect_logs(connection_info, flow_run_id)
    except Exception as error:
        logger.exception(error)
        raise HttpError(400, "failed to retrieve logs") from error
    return result


@pipelineapi.get(
    "flow_runs/{flow_run_id}",
    auth=auth.CustomAuthMiddleware(),
    response=PrefectFlowRunSchema,
)
@has_permission(["can_view_pipeline"])
def get_flow_run_by_id(request, flow_run_id):
    # pylint: disable=unused-argument
    """fetch a flow run from prefect"""
    try:
        flow_run = prefect_service.get_flow_run(flow_run_id)
    except Exception as error:
        logger.exception(error)
        raise HttpError(400, "failed to retrieve logs") from error
    return flow_run


@pipelineapi.get(
    "flows/{deployment_id}/flow_runs/history", auth=auth.CustomAuthMiddleware()
)
@has_permission(["can_view_pipeline"])
def get_prefect_flow_runs_log_history(
    request, deployment_id, limit: int = 0, fetchlogs=True
):
    # pylint: disable=unused-argument
    """Fetch all flow runs for the deployment and the logs for each flow run"""
    flow_runs = prefect_service.get_flow_runs_by_deployment_id(
        deployment_id, limit=limit
    )

    if fetchlogs:
        for flow_run in flow_runs:
            logs_dict = prefect_service.get_flow_run_logs(flow_run["id"], 0)
            flow_run["logs"] = (
                logs_dict["logs"]["logs"] if "logs" in logs_dict["logs"] else []
            )

    return flow_runs


@pipelineapi.get(
<<<<<<< HEAD
    "v1/flows/{deployment_id}/flow_runs/history", auth=auth.CustomAuthMiddleware()
)
@has_permission(["can_view_pipeline"])
def get_prefect_flow_runs_log_history_v1(
    request, deployment_id, limit: int = 0, fetchlogs=True
):
    # pylint: disable=unused-argument
    """Fetch all flow runs for the deployment and the logs for each flow run"""
    flow_runs = prefect_service.get_flow_runs_by_deployment_id(
        deployment_id, limit=limit
    )

    if fetchlogs:
        for flow_run in flow_runs:
            logs_dict = prefect_service.get_flow_run_logs_v2(flow_run["id"])
            flow_run["runs"] = logs_dict

    return flow_runs
=======
    "v1/flow_runs/{flow_run_id}/logsummary", auth=auth.CustomAuthMiddleware()
)
@has_permission(["can_view_pipeline"])
def get_flow_runs_logsummary_v1(
    request, flow_run_id, regenerate: int
):  # pylint: disable=unused-argument
    """
    Use llms to summarize logs
    """
    try:
        orguser: OrgUser = request.orguser
        task = summarize_deployment_flow_run_logs.delay(
            flow_run_id, orguser.id, regenerate == 1
        )
        return {"task_id": task.id}
    except Exception as error:
        logger.exception(error)
        raise HttpError(400, "failed to retrieve logs") from error
>>>>>>> 696b0944
<|MERGE_RESOLUTION|>--- conflicted
+++ resolved
@@ -675,7 +675,6 @@
 
 
 @pipelineapi.get(
-<<<<<<< HEAD
     "v1/flows/{deployment_id}/flow_runs/history", auth=auth.CustomAuthMiddleware()
 )
 @has_permission(["can_view_pipeline"])
@@ -694,7 +693,9 @@
             flow_run["runs"] = logs_dict
 
     return flow_runs
-=======
+
+
+@pipelineapi.get(
     "v1/flow_runs/{flow_run_id}/logsummary", auth=auth.CustomAuthMiddleware()
 )
 @has_permission(["can_view_pipeline"])
@@ -712,5 +713,4 @@
         return {"task_id": task.id}
     except Exception as error:
         logger.exception(error)
-        raise HttpError(400, "failed to retrieve logs") from error
->>>>>>> 696b0944
+        raise HttpError(400, "failed to retrieve logs") from error