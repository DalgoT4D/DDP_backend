import os
import json
from ninja import Router
from ninja.errors import HttpError
from ddpui.utils.custom_logger import CustomLogger
from ddpui.utils.webhook_helpers import (
    get_message_type,
    get_flowrun_id_and_state,
    FLOW_RUN,
)
<<<<<<< HEAD
from ddpui.celeryworkers.tasks import handle_prefect_webhook
from ddpui.models.llm import LlmSession, LlmSessionStatus
from ddpui.auth import has_permission
from ddpui.models.org_user import OrgUser
=======
from ddpui.celeryworkers.tasks import handle_prefect_webhook, sync_single_airbyte_job_stats
>>>>>>> c8b9ef8c

webhook_router = Router()
logger = CustomLogger("ddpui")


@webhook_router.post("/v1/notification/", auth=None)
def post_notification_v1(request):  # pylint: disable=unused-argument
    """webhook endpoint for notifications"""
    if request.headers.get("X-Notification-Key") != os.getenv("PREFECT_NOTIFICATIONS_WEBHOOK_KEY"):
        raise HttpError(400, "unauthorized")
    notification = json.loads(request.body)
    # logger.info(notification)
    message = notification["body"]
    # logger.info(message)

    message_object = None
    try:
        message_object = json.loads(message)
    except ValueError:
        # not json, oh well
        pass
    if message_object is None and isinstance(message, dict):
        message_object = message

    flow_run_id = None
    state = "unknown"
    if message_object:
        message_type = get_message_type(message_object)
        if message_type == FLOW_RUN:
            flow_run_id = message_object["id"]

    else:
        # 'Flow run {flow_run_name} with id {flow_run_id} entered state {flow_run_state_name}'
        flow_run_id, state = get_flowrun_id_and_state(message)

    if not flow_run_id:
        return {"status": "ok"}

    logger.info("found flow-run id %s, state %s", flow_run_id, state)
    handle_prefect_webhook.delay(flow_run_id, state)
    return {"status": "ok"}


# setting up the notification and customizing the message format
#
# 1. create the custom-webhook notification. not the notification block! just the notification,
#    from http://127.0.0.1:4200/notifications
#    parameters:
#      - url = http://localhost:8002/webhooks/notification/
#      - custom headers = {"X-Notification-Key": "<PREFECT_NOTIFICATIONS_WEBHOOK_KEY>"}
#      - json body = {"body": "{{body}}"}
# 2. requests.post('http://localhost:4200/api/flow_run_notification_policies/filter', json={}).json()
# 3. find the flor-run-notification-policy for the new notification in this list
# 4. save it in frnp = '<the id>'
# 5. requests.patch(f'http://localhost:4200/api/flow_run_notification_policies/{frnp}', json={
#      'message_template': 'Flow run {flow_run_name} with id {flow_run_id} entered state {flow_run_state_name}'
#    })


<<<<<<< HEAD
@webhook_router.get("/failure-summary/{flow_run_id}")
@has_permission(["can_view_logs"])
def get_failure_summary(request, flow_run_id: str):
    """Get LLM failure summary for a specific flow run"""
    try:
        orguser: OrgUser = request.orguser

        # Find the LLM session for this flow run
        llm_session = (
            LlmSession.objects.filter(
                org=orguser.org, flow_run_id=flow_run_id, session_status=LlmSessionStatus.COMPLETED
            )
            .order_by("-created_at")
            .first()
        )

        if not llm_session:
            return {
                "status": "not_found",
                "message": "No LLM failure summary found for this flow run",
                "flow_run_id": flow_run_id,
            }

        return {
            "status": "success",
            "flow_run_id": flow_run_id,
            "summary": {
                "session_id": llm_session.session_id,
                "created_at": llm_session.created_at,
                "user_prompts": llm_session.user_prompts,
                "assistant_prompt": llm_session.assistant_prompt,
                "response": llm_session.response,
                "session_status": llm_session.session_status,
            },
        }

    except Exception as err:
        logger.error(f"Error retrieving failure summary for flow run {flow_run_id}: {str(err)}")
        raise HttpError(500, f"Failed to retrieve failure summary: {str(err)}")
=======
@webhook_router.post("/v1/airbyte_job/{job_id}", auth=None)
def post_airbyte_job_details(request, job_id: str):
    """webhook endpoint for Airbyte job details"""
    if request.headers.get("X-Notification-Key") != os.getenv("AIRBYTE_NOTIFICATIONS_WEBHOOK_KEY"):
        raise HttpError(400, "unauthorized")

    sync_single_airbyte_job_stats.delay(int(job_id))

    return {"status": "ok"}
>>>>>>> c8b9ef8c
<|MERGE_RESOLUTION|>--- conflicted
+++ resolved
@@ -8,14 +8,10 @@
     get_flowrun_id_and_state,
     FLOW_RUN,
 )
-<<<<<<< HEAD
 from ddpui.celeryworkers.tasks import handle_prefect_webhook
 from ddpui.models.llm import LlmSession, LlmSessionStatus
 from ddpui.auth import has_permission
 from ddpui.models.org_user import OrgUser
-=======
-from ddpui.celeryworkers.tasks import handle_prefect_webhook, sync_single_airbyte_job_stats
->>>>>>> c8b9ef8c
 
 webhook_router = Router()
 logger = CustomLogger("ddpui")
@@ -75,7 +71,17 @@
 #    })
 
 
-<<<<<<< HEAD
+@webhook_router.post("/v1/airbyte_job/{job_id}", auth=None)
+def post_airbyte_job_details(request, job_id: str):
+    """webhook endpoint for Airbyte job details"""
+    if request.headers.get("X-Notification-Key") != os.getenv("AIRBYTE_NOTIFICATIONS_WEBHOOK_KEY"):
+        raise HttpError(400, "unauthorized")
+
+    sync_single_airbyte_job_stats.delay(int(job_id))
+
+    return {"status": "ok"}
+
+
 @webhook_router.get("/failure-summary/{flow_run_id}")
 @has_permission(["can_view_logs"])
 def get_failure_summary(request, flow_run_id: str):
@@ -114,15 +120,4 @@
 
     except Exception as err:
         logger.error(f"Error retrieving failure summary for flow run {flow_run_id}: {str(err)}")
-        raise HttpError(500, f"Failed to retrieve failure summary: {str(err)}")
-=======
-@webhook_router.post("/v1/airbyte_job/{job_id}", auth=None)
-def post_airbyte_job_details(request, job_id: str):
-    """webhook endpoint for Airbyte job details"""
-    if request.headers.get("X-Notification-Key") != os.getenv("AIRBYTE_NOTIFICATIONS_WEBHOOK_KEY"):
-        raise HttpError(400, "unauthorized")
-
-    sync_single_airbyte_job_stats.delay(int(job_id))
-
-    return {"status": "ok"}
->>>>>>> c8b9ef8c
+        raise HttpError(500, f"Failed to retrieve failure summary: {str(err)}")