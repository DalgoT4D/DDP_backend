--- conflicted
+++ resolved
@@ -114,7 +114,6 @@
 
     versions = []
 
-<<<<<<< HEAD
     ver = airbyte_service.get_current_airbyte_version()
     versions.append({"Airbyte": {"version": ver if ver else "Not available"}})
 
@@ -150,23 +149,6 @@
 
     # Superset Version
     versions.append({"Superset": {"version": org_superset.superset_version}})
-=======
-    airbyte_version = airbyte_service.get_airbyte_version()
-    versions.append({"Airbyte": {"version": airbyte_version}})
-
-    prefect_version = prefect_service.get_prefect_server_version()
-    versions.append({"Prefect": {"version": prefect_version}})
-
-    dbt_version = dbt_service.get_dbt_version()
-    versions.append({"DBT": {"version": dbt_version}})
-
-    edr_version = dbt_service.get_edr_version()
-    versions.append({"Elementary": {"version": edr_version}})
-
-    org_superset = OrgSupersets.objects.filter(org=org).first()
-    superset_version = org_superset.superset_version if org_superset else "Not available"
-    versions.append({"Superset": {"version": superset_version}})
->>>>>>> 78c79733
 
     return {"success": True, "res": versions}
 
