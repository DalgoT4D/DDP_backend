import json
<<<<<<< HEAD
import uuid
import sqlalchemy
from dbt_automation.utils.warehouseclient import get_client
=======

>>>>>>> 9e22e3c3
from ninja import NinjaAPI
from ninja.errors import HttpError, ValidationError
from ninja.responses import Response
from pydantic.error_wrappers import ValidationError as PydanticValidationError
import sqlalchemy.exc

from django.http import StreamingHttpResponse
from ddpui import auth
from ddpui.core import dbtautomation_service
from ddpui.models.org import OrgWarehouse
<<<<<<< HEAD
from ddpui.models.tasks import TaskProgressHashPrefix
from ddpui.utils import secretsmanager
=======
>>>>>>> 9e22e3c3
from ddpui.utils.custom_logger import CustomLogger
from ddpui.utils.taskprogress import TaskProgress
from ddpui.auth import has_permission

from ddpui.datainsights.insights.insight_factory import InsightsFactory
from ddpui.datainsights.warehouse.warehouse_factory import WarehouseFactory
from ddpui.datainsights.generate_result import GenerateResult, poll_for_column_insights

from ddpui.schemas.warehouse_api_schemas import RequestorColumnSchema

warehouseapi = NinjaAPI(urls_namespace="warehouse")
logger = CustomLogger("ddpui")


@warehouseapi.exception_handler(ValidationError)
def ninja_validation_error_handler(request, exc):  # pylint: disable=unused-argument
    """
    Handle any ninja validation errors raised in the apis
    These are raised during request payload validation
    exc.errors is correct
    """
    return Response({"detail": exc.errors}, status=422)


@warehouseapi.exception_handler(PydanticValidationError)
def pydantic_validation_error_handler(
    request, exc: PydanticValidationError
):  # pylint: disable=unused-argument
    """
    Handle any pydantic errors raised in the apis
    These are raised during response payload validation
    exc.errors() is correct
    """
    return Response({"detail": exc.errors()}, status=500)


@warehouseapi.exception_handler(Exception)
def ninja_default_error_handler(
    request, exc: Exception
):  # pylint: disable=unused-argument
    """Handle any other exception raised in the apis"""
    logger.exception(exc)
    return Response({"detail": "something went wrong"}, status=500)


def get_warehouse_data(request, data_type: str, **kwargs):
    """
    Fetches data from a warehouse based on the data type
    and optional parameters
    """
    try:
        org_user = request.orguser
        org_warehouse = OrgWarehouse.objects.filter(org=org_user.org).first()

        data = []
        client = dbtautomation_service._get_wclient(org_warehouse)
        if data_type == "tables":
            data = client.get_tables(kwargs["schema_name"])
        elif data_type == "schemas":
            data = client.get_schemas()
        elif data_type == "table_columns":
            data = client.get_table_columns(kwargs["schema_name"], kwargs["table_name"])
        elif data_type == "table_data":
            data = client.get_table_data(
                schema=kwargs["schema_name"],
                table=kwargs["table_name"],
                limit=kwargs["limit"],
                page=kwargs["page"],
                order_by=kwargs["order_by"],
                order=kwargs["order"],
            )
            for element in data:
                for key, value in element.items():
                    if (isinstance(value, list) or isinstance(value, dict)) and value:
                        element[key] = json.dumps(value)
    except Exception as error:
        logger.exception(f"Exception occurred in get_{data_type}: {error}")
        raise HttpError(500, f"Failed to get {data_type}")

    return data


@warehouseapi.get("/tables/{schema_name}", auth=auth.CustomAuthMiddleware())
@has_permission(["can_view_warehouse_data"])
def get_table(request, schema_name: str):
    """Fetches table names from a warehouse"""
    return get_warehouse_data(request, "tables", schema_name=schema_name)


@warehouseapi.get("/schemas", auth=auth.CustomAuthMiddleware())
@has_permission(["can_view_warehouse_data"])
def get_schema(request):
    """Fetches schema names from a warehouse"""
    return get_warehouse_data(request, "schemas")


@warehouseapi.get(
    "/table_columns/{schema_name}/{table_name}", auth=auth.CustomAuthMiddleware()
)
@has_permission(["can_view_warehouse_data"])
def get_table_columns(request, schema_name: str, table_name: str):
    """Fetches column names for a specific table from a warehouse"""
    return get_warehouse_data(
        request, "table_columns", schema_name=schema_name, table_name=table_name
    )


@warehouseapi.get(
    "/table_data/{schema_name}/{table_name}", auth=auth.CustomAuthMiddleware()
)
@has_permission(["can_view_warehouse_data"])
def get_table_data(
    request,
    schema_name: str,
    table_name: str,
    page: int = 1,
    limit: int = 10,
    order_by: str = None,
    order: int = 1,
):
    """Fetches data from a specific table in a warehouse"""
    return get_warehouse_data(
        request,
        "table_data",
        schema_name=schema_name,
        table_name=table_name,
        page=page,
        limit=limit,
        order_by=order_by,
        order=order,
    )


@warehouseapi.get(
    "/table_count/{schema_name}/{table_name}", auth=auth.CustomAuthMiddleware()
)
@has_permission(["can_view_warehouse_data"])
def get_table_count(request, schema_name: str, table_name: str):
    """Fetches the total number of rows for a specified table."""
    try:
        org_user = request.orguser
        org_warehouse = OrgWarehouse.objects.filter(org=org_user.org).first()

        client = dbtautomation_service._get_wclient(org_warehouse)
        total_rows = client.get_total_rows(schema_name, table_name)
        return {"total_rows": total_rows}
    except Exception as e:
        logger.error(f"Failed to fetch total rows for {schema_name}.{table_name}: {e}")
        raise HttpError(
            500, f"Failed to fetch total rows for {schema_name}.{table_name}"
        )


@warehouseapi.get("/dbt_project/json_columnspec/", auth=auth.CustomAuthMiddleware())
@has_permission(["can_view_warehouse_data"])
def get_json_column_spec(
    request, source_schema: str, input_name: str, json_column: str
):
    """Get the json column spec of a table in a warehouse"""
    orguser = request.orguser
    org = orguser.org

    org_warehouse = OrgWarehouse.objects.filter(org=org).first()
    if not org_warehouse:
        raise HttpError(404, "Please set up your warehouse first")

    if not all([source_schema, input_name, json_column]):
        raise HttpError(400, "Missing required parameters")

    json_columnspec = dbtautomation_service.json_columnspec(
        org_warehouse, source_schema, input_name, json_column
    )
    return json_columnspec


@warehouseapi.get(
<<<<<<< HEAD
    "/v1/table_data/{schema_name}/{table_name}", auth=auth.CustomAuthMiddleware()
)
@has_permission(["can_view_warehouse_data"])
def get_table_data_v1(request, schema_name: str, table_name: str):
    """
    Get the json column spec of a table in a warehouse
    This fetches table data using the sqlalchemy engine
    """
    orguser = request.orguser
    org = orguser.org

    org_warehouse = OrgWarehouse.objects.filter(org=org).first()
    if not org_warehouse:
        raise HttpError(404, "Please set up your warehouse first")

    credentials = secretsmanager.retrieve_warehouse_credentials(org_warehouse)

    wclient = WarehouseFactory.connect(credentials, wtype=org_warehouse.wtype)

    try:
        cols = wclient.get_table_columns(schema_name, table_name)
        return cols
    except sqlalchemy.exc.NoSuchTableError:
        raise HttpError(404, "Table not found")
    except Exception as err:
        logger.error(err)
        raise HttpError(500, str(err))


@warehouseapi.post("/insights/metrics/", auth=auth.CustomAuthMiddleware())
@has_permission(["can_view_warehouse_data"])
def post_data_insights(request, payload: RequestorColumnSchema):
    """
    Run all the require queries to fetch insights for a column
    Will also save to redis results as queries are processed
    """
=======
    "/download/{schema_name}/{table_name}", auth=auth.CustomAuthMiddleware()
)
@has_permission(["can_view_warehouse_data"])
def get_download_warehouse_data(request, schema_name: str, table_name: str):
    """Stream and download data from a table in the warehouse"""

>>>>>>> 9e22e3c3
    orguser = request.orguser
    org = orguser.org

    org_warehouse = OrgWarehouse.objects.filter(org=org).first()
    if not org_warehouse:
        raise HttpError(404, "Please set up your warehouse first")

<<<<<<< HEAD
    try:

        task_id = str(uuid.uuid4())

        taskprogress = TaskProgress(task_id, TaskProgressHashPrefix.DATAINSIGHTS)
        taskprogress.add(
            {
                "message": "Fetching insights",
                "status": GenerateResult.RESULT_STATUS_FETCHING,
                "results": [],
            }
        )

        poll_for_column_insights.delay(org_warehouse.id, payload.dict(), task_id)

        return {"task_id": task_id}
    except Exception as err:
        logger.error(err)
        raise HttpError(500, str(err))
=======
    def stream_warehouse_data(
        request, schema_name, table_name, page_size=10, order_by=None, order=1
    ):
        page = 0
        header_written = False
        while True:
            data = get_warehouse_data(
                request,
                "table_data",
                schema_name=schema_name,
                table_name=table_name,
                page=page,
                limit=page_size,
                order_by=order_by,
                order=order,
            )
            if not data:
                break
            if not header_written:
                yield ",".join(data[0].keys()) + "\n"  # Write CSV header
                header_written = True
            for row in data:
                yield ",".join(map(str, row.values())) + "\n"  # Write CSV row
            page += 1
            logger.info(f"Streaming page {page} of {schema_name}.{table_name}")

    response = StreamingHttpResponse(
        stream_warehouse_data(request, schema_name, table_name, page_size=30000),
        content_type="application/octet-stream",
    )
    response["Content-Disposition"] = (
        f"attachment; filename={schema_name}__{table_name}.csv"
    )

    return response
>>>>>>> 9e22e3c3
<|MERGE_RESOLUTION|>--- conflicted
+++ resolved
@@ -1,11 +1,6 @@
 import json
-<<<<<<< HEAD
 import uuid
 import sqlalchemy
-from dbt_automation.utils.warehouseclient import get_client
-=======
-
->>>>>>> 9e22e3c3
 from ninja import NinjaAPI
 from ninja.errors import HttpError, ValidationError
 from ninja.responses import Response
@@ -16,11 +11,7 @@
 from ddpui import auth
 from ddpui.core import dbtautomation_service
 from ddpui.models.org import OrgWarehouse
-<<<<<<< HEAD
 from ddpui.models.tasks import TaskProgressHashPrefix
-from ddpui.utils import secretsmanager
-=======
->>>>>>> 9e22e3c3
 from ddpui.utils.custom_logger import CustomLogger
 from ddpui.utils.taskprogress import TaskProgress
 from ddpui.auth import has_permission
@@ -197,7 +188,6 @@
 
 
 @warehouseapi.get(
-<<<<<<< HEAD
     "/v1/table_data/{schema_name}/{table_name}", auth=auth.CustomAuthMiddleware()
 )
 @has_permission(["can_view_warehouse_data"])
@@ -234,14 +224,6 @@
     Run all the require queries to fetch insights for a column
     Will also save to redis results as queries are processed
     """
-=======
-    "/download/{schema_name}/{table_name}", auth=auth.CustomAuthMiddleware()
-)
-@has_permission(["can_view_warehouse_data"])
-def get_download_warehouse_data(request, schema_name: str, table_name: str):
-    """Stream and download data from a table in the warehouse"""
-
->>>>>>> 9e22e3c3
     orguser = request.orguser
     org = orguser.org
 
@@ -249,7 +231,6 @@
     if not org_warehouse:
         raise HttpError(404, "Please set up your warehouse first")
 
-<<<<<<< HEAD
     try:
 
         task_id = str(uuid.uuid4())
@@ -269,7 +250,22 @@
     except Exception as err:
         logger.error(err)
         raise HttpError(500, str(err))
-=======
+
+
+@warehouseapi.get(
+    "/download/{schema_name}/{table_name}", auth=auth.CustomAuthMiddleware()
+)
+@has_permission(["can_view_warehouse_data"])
+def get_download_warehouse_data(request, schema_name: str, table_name: str):
+    """Stream and download data from a table in the warehouse"""
+
+    orguser = request.orguser
+    org = orguser.org
+
+    org_warehouse = OrgWarehouse.objects.filter(org=org).first()
+    if not org_warehouse:
+        raise HttpError(404, "Please set up your warehouse first")
+
     def stream_warehouse_data(
         request, schema_name, table_name, page_size=10, order_by=None, order=1
     ):
@@ -304,5 +300,4 @@
         f"attachment; filename={schema_name}__{table_name}.csv"
     )
 
-    return response
->>>>>>> 9e22e3c3
+    return response