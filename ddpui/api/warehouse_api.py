import json

from dbt_automation.utils.warehouseclient import get_client
from ninja import NinjaAPI
from ninja.errors import HttpError, ValidationError
from ninja.responses import Response
from pydantic.error_wrappers import ValidationError as PydanticValidationError

from ddpui import auth
from ddpui.models.org import OrgWarehouse
from ddpui.utils import secretsmanager
from ddpui.utils.custom_logger import CustomLogger

warehouseapi = NinjaAPI(urls_namespace="warehouse")
logger = CustomLogger("ddpui")


@warehouseapi.exception_handler(ValidationError)
def ninja_validation_error_handler(request, exc):  # pylint: disable=unused-argument
    """
    Handle any ninja validation errors raised in the apis
    These are raised during request payload validation
    exc.errors is correct
    """
    return Response({"detail": exc.errors}, status=422)


@warehouseapi.exception_handler(PydanticValidationError)
def pydantic_validation_error_handler(
    request, exc: PydanticValidationError
):  # pylint: disable=unused-argument
    """
    Handle any pydantic errors raised in the apis
    These are raised during response payload validation
    exc.errors() is correct
    """
    return Response({"detail": exc.errors()}, status=500)


@warehouseapi.exception_handler(Exception)
def ninja_default_error_handler(
    request, exc: Exception
):  # pylint: disable=unused-argument
    """Handle any other exception raised in the apis"""
    logger.exception(exc)
    return Response({"detail": "something went wrong"}, status=500)


def get_warehouse_data(request, data_type: str, **kwargs):
    """
    Fetches data from a warehouse based on the data type
    and optional parameters
    """
    try:
        org_user = request.orguser
        org_warehouse = OrgWarehouse.objects.filter(org=org_user.org).first()
        wtype = org_warehouse.wtype
        credentials = secretsmanager.retrieve_warehouse_credentials(org_warehouse)

        data = []
        client = get_client(wtype, credentials, org_warehouse.bq_location)
        if data_type == "tables":
            data = client.get_tables(kwargs["schema_name"])
        elif data_type == "schemas":
            data = client.get_schemas()
        elif data_type == "table_columns":
            data = client.get_table_columns(kwargs["schema_name"], kwargs["table_name"])
        elif data_type == "table_data":
            data = client.get_table_data(
                schema=kwargs["schema_name"],
                table=kwargs["table_name"],
                limit=kwargs["limit"],
                page=kwargs["page"],
                order_by=kwargs["order_by"],
                order=kwargs["order"],
            )
    except Exception as error:
        logger.exception(f"Exception occurred in get_{data_type}: {error}")
        raise HttpError(500, f"Failed to get {data_type}")

    return data


@warehouseapi.get("/tables/{schema_name}", auth=auth.CanManagePipelines())
def get_table(request, schema_name: str):
    """Fetches table names from a warehouse"""
    return get_warehouse_data(request, "tables", schema_name=schema_name)


@warehouseapi.get("/schemas", auth=auth.CanManagePipelines())
def get_schema(request):
    """Fetches schema names from a warehouse"""
    return get_warehouse_data(request, "schemas")


@warehouseapi.get(
    "/table_columns/{schema_name}/{table_name}", auth=auth.CanManagePipelines()
)
def get_table_columns(request, schema_name: str, table_name: str):
    """Fetches column names for a specific table from a warehouse"""
    return get_warehouse_data(
        request, "table_columns", schema_name=schema_name, table_name=table_name
    )


@warehouseapi.get(
    "/table_data/{schema_name}/{table_name}", auth=auth.CanManagePipelines()
)
def get_table_data(
    request,
    schema_name: str,
    table_name: str,
    page: int = 1,
    limit: int = 10,
    order_by: str = None,
    order: int = 1,
):
    """Fetches data from a specific table in a warehouse"""
    return get_warehouse_data(
        request,
        "table_data",
        schema_name=schema_name,
        table_name=table_name,
        page=page,
        limit=limit,
        order_by=order_by,
        order=order,
    )

<<<<<<< HEAD
=======

>>>>>>> a715550c
@warehouseapi.get(
    "/table_count/{schema_name}/{table_name}", auth=auth.CanManagePipelines()
)
def get_table_count(request, schema_name: str, table_name: str):
    """Fetches the total number of rows for a specified table."""
    try:
        org_user = request.orguser
        org_warehouse = OrgWarehouse.objects.filter(org=org_user.org).first()
        wtype = org_warehouse.wtype
        credentials = secretsmanager.retrieve_warehouse_credentials(org_warehouse)

<<<<<<< HEAD
=======
        data = []
>>>>>>> a715550c
        client = get_client(wtype, credentials, org_warehouse.bq_location)
        total_rows = client.get_total_rows(schema_name, table_name)
        return {"total_rows": total_rows}
    except Exception as e:
        logger.error(f"Failed to fetch total rows for {schema_name}.{table_name}: {e}")
        raise HttpError(500, f"Failed to fetch total rows for {schema_name}.{table_name}")<|MERGE_RESOLUTION|>--- conflicted
+++ resolved
@@ -127,10 +127,7 @@
         order=order,
     )
 
-<<<<<<< HEAD
-=======
 
->>>>>>> a715550c
 @warehouseapi.get(
     "/table_count/{schema_name}/{table_name}", auth=auth.CanManagePipelines()
 )
@@ -142,13 +139,11 @@
         wtype = org_warehouse.wtype
         credentials = secretsmanager.retrieve_warehouse_credentials(org_warehouse)
 
-<<<<<<< HEAD
-=======
-        data = []
->>>>>>> a715550c
         client = get_client(wtype, credentials, org_warehouse.bq_location)
         total_rows = client.get_total_rows(schema_name, table_name)
         return {"total_rows": total_rows}
     except Exception as e:
         logger.error(f"Failed to fetch total rows for {schema_name}.{table_name}: {e}")
-        raise HttpError(500, f"Failed to fetch total rows for {schema_name}.{table_name}")+        raise HttpError(
+            500, f"Failed to fetch total rows for {schema_name}.{table_name}"
+        )