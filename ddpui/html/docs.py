--- conflicted
+++ resolved
@@ -1,12 +1,6 @@
 import os
-<<<<<<< HEAD
-from django.http import HttpResponse, Http404
-=======
 
 from django.http import Http404, HttpResponse
-
-from ddpui.utils.redis_client import RedisClient
->>>>>>> edd97127
 
 from ddpui.utils.redis_client import RedisClient
 
