from datetime import datetime
from enum import IntEnum
from django.utils.text import slugify


from django.db import models
from django.contrib.auth.models import User

from ninja import Schema
from pydantic import SecretStr

from ddpui.models.org import Org, OrgSchema


class OrgUserRole(IntEnum):
    """an enum for roles assignable to org-users"""

    REPORT_VIEWER = 1
    PIPELINE_MANAGER = 2
    ACCOUNT_MANAGER = 3

    @classmethod
    def choices(cls):
        """django model definition needs an iterable for `choices`"""
        return [(key.value, key.name) for key in cls]

    @classmethod
    def role_slugs(cls):
        """return a dictionary with slug as key and role_id as value"""
        role_dict = {}
        for key in cls:
            slug = slugify(key.name)
            role_dict[slug] = key.value
        return role_dict


class OrgUser(models.Model):
    """a user from a client NGO"""

    user = models.ForeignKey(User, on_delete=models.CASCADE)
    org = models.ForeignKey(Org, on_delete=models.CASCADE, null=True)
    role = models.IntegerField(
        choices=OrgUserRole.choices(), default=OrgUserRole.REPORT_VIEWER
    )
    email_verified = models.BooleanField(default=False)

    def __str__(self):
        return self.user.email  # pylint: disable=no-member


class OrgUserCreate(Schema):
    """payload to create a new OrgUser"""

    email: str
    password: str
    signupcode: str
    role: str = None


class OrgUserUpdate(Schema):
    """payload to update an existing OrgUser"""

    toupdate_email: str
    email: str = None
    active: bool = None
    role: str = None


class OrgUserResponse(Schema):
    """structure for returning an OrgUser in an http response"""

    email: str
    org: OrgSchema = None
    active: bool
    role: int
    role_slug: str

    @staticmethod
    def from_orguser(orguser: OrgUser):
        """helper to turn an OrgUser into an OrgUserResponse"""
        return OrgUserResponse(
            email=orguser.user.email,
            org=orguser.org,
            active=orguser.user.is_active,
            role=orguser.role,
<<<<<<< HEAD
            role_slug=OrgUserRole(orguser.role).name,
=======
            role_slug=slugify(OrgUserRole(orguser.role).name),
>>>>>>> 8253bccf
        )


class Invitation(models.Model):
    """Docstring"""

    invited_email = models.CharField(max_length=50)
    invited_role = models.IntegerField(
        choices=OrgUserRole.choices(), default=OrgUserRole.REPORT_VIEWER
    )
    invited_by = models.ForeignKey(OrgUser, on_delete=models.CASCADE)
    invited_on = models.DateTimeField()
    invite_code = models.CharField(max_length=36)


class InvitationSchema(Schema):
    """Docstring"""

    invited_email: str
    invited_role_slug: str
    invited_role: int = None
    invited_by: OrgUserResponse = None
    invited_on: datetime = None
    invite_code: str = None

    @staticmethod
    def from_invitation(invitation: Invitation):
        """Docstring"""
        return InvitationSchema(
            invited_email=invitation.invited_email,
            invited_role=invitation.invited_role,
            invited_role_slug=slugify(OrgUserRole(invitation.invited_role).name),
            invited_by=OrgUserResponse.from_orguser(invitation.invited_by),
            invited_on=invitation.invited_on,
            invite_code=invitation.invite_code,
        )


class AcceptInvitationSchema(Schema):
    """Docstring"""

    invite_code: str
    password: str = (
        None  # the password is required only when the user has no platform account
    )


class ForgotPasswordSchema(Schema):
    """the payload for the forgot-password workflow, step 1"""

    email: str


class ResetPasswordSchema(Schema):
    """the payload for the forgot-password workflow, step 2"""

    token: str
    password: SecretStr


class VerifyEmailSchema(Schema):
    """the payload for the verify-email workflow"""

    token: str


class DeleteOrgUserPayload(Schema):
    """payload to delete an org user"""

    email: str<|MERGE_RESOLUTION|>--- conflicted
+++ resolved
@@ -1,7 +1,5 @@
 from datetime import datetime
-from enum import IntEnum
-from django.utils.text import slugify
-
+from enum import IntEnum, Enum
 
 from django.db import models
 from django.contrib.auth.models import User
@@ -23,15 +21,6 @@
     def choices(cls):
         """django model definition needs an iterable for `choices`"""
         return [(key.value, key.name) for key in cls]
-
-    @classmethod
-    def role_slugs(cls):
-        """return a dictionary with slug as key and role_id as value"""
-        role_dict = {}
-        for key in cls:
-            slug = slugify(key.name)
-            role_dict[slug] = key.value
-        return role_dict
 
 
 class OrgUser(models.Model):
@@ -83,12 +72,20 @@
             org=orguser.org,
             active=orguser.user.is_active,
             role=orguser.role,
-<<<<<<< HEAD
             role_slug=OrgUserRole(orguser.role).name,
-=======
-            role_slug=slugify(OrgUserRole(orguser.role).name),
->>>>>>> 8253bccf
         )
+
+
+class InvitationStatus(str, Enum):
+    """an enum for statuses of invitation"""
+
+    PENDING = "pending"
+    ACCEPTED = "accepted"
+
+    @classmethod
+    def choices(cls):
+        """django model definition needs an iterable for `choices`"""
+        return [(key.value, key.name) for key in cls]
 
 
 class Invitation(models.Model):
@@ -101,14 +98,16 @@
     invited_by = models.ForeignKey(OrgUser, on_delete=models.CASCADE)
     invited_on = models.DateTimeField()
     invite_code = models.CharField(max_length=36)
+    status = models.CharField(
+        max_length=50, default="pending", choices=InvitationStatus.choices()
+    )
 
 
 class InvitationSchema(Schema):
     """Docstring"""
 
     invited_email: str
-    invited_role_slug: str
-    invited_role: int = None
+    invited_role: int
     invited_by: OrgUserResponse = None
     invited_on: datetime = None
     invite_code: str = None
@@ -119,7 +118,6 @@
         return InvitationSchema(
             invited_email=invitation.invited_email,
             invited_role=invitation.invited_role,
-            invited_role_slug=slugify(OrgUserRole(invitation.invited_role).name),
             invited_by=OrgUserResponse.from_orguser(invitation.invited_by),
             invited_on=invitation.invited_on,
             invite_code=invitation.invite_code,
