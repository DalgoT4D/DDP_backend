"""simple helper for a celery task to update its progress for its invoker to check on"""

import json
from ddpui.utils.redis_client import  RedisClient


class TaskProgress:
    """
    maintain a list of steps, store in redis under the name "taskprogress"
    with the task_id as the key
    """

    def __init__(self, task_id, hashkey, expire_in_seconds: int | None = None) -> None:
        self.hashkey = hashkey
        self.task_id = task_id
        self.taskprogress = []
<<<<<<< HEAD
        self.redis = RedisClient.get_instance()
        if expire_in_seconds:
            self.redis.expire(hashkey, expire_in_seconds)
=======
        self.redis = Redis()
        # the key doesn't exist yet, can't set the expiration
        self.expiration_set = False
        self.expire_in_seconds = expire_in_seconds
>>>>>>> 2202628d

    def add(self, progress) -> None:
        """append the latest progress to the list and update in redis"""
        self.taskprogress.append(progress)
        self.redis.hset(self.hashkey, self.task_id, json.dumps(self.taskprogress))
        if not self.expiration_set:
            if self.expire_in_seconds:
                self.redis.expire(self.hashkey, self.expire_in_seconds)
            self.expiration_set = True

    def remove(self) -> None:
        """removes the hash from redis"""
        self.redis.delete(self.hashkey)

    @staticmethod
    def fetch(task_id, hashkey):
        """look up progress by task_id"""
        redis = RedisClient.get_instance()
        result = redis.hget(hashkey, task_id)
        if result:
            return json.loads(result)
        return None

    @staticmethod
    def get_running_tasks(hashkey):
        """look up any running tasks for this hashkey"""
        redis = Redis()
        return redis.hkeys(hashkey)<|MERGE_RESOLUTION|>--- conflicted
+++ resolved
@@ -1,7 +1,8 @@
 """simple helper for a celery task to update its progress for its invoker to check on"""
 
 import json
-from ddpui.utils.redis_client import  RedisClient
+
+from ddpui.utils.redis_client import RedisClient
 
 
 class TaskProgress:
@@ -14,16 +15,9 @@
         self.hashkey = hashkey
         self.task_id = task_id
         self.taskprogress = []
-<<<<<<< HEAD
         self.redis = RedisClient.get_instance()
         if expire_in_seconds:
             self.redis.expire(hashkey, expire_in_seconds)
-=======
-        self.redis = Redis()
-        # the key doesn't exist yet, can't set the expiration
-        self.expiration_set = False
-        self.expire_in_seconds = expire_in_seconds
->>>>>>> 2202628d
 
     def add(self, progress) -> None:
         """append the latest progress to the list and update in redis"""
@@ -50,5 +44,5 @@
     @staticmethod
     def get_running_tasks(hashkey):
         """look up any running tasks for this hashkey"""
-        redis = Redis()
+        redis = RedisClient.get_instance()
         return redis.hkeys(hashkey)