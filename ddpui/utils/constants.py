--- conflicted
+++ resolved
@@ -82,9 +82,6 @@
     "superset": ["Superset dashboards", "Superset Usage dashboards"],
 }
 
-<<<<<<< HEAD
-AIRBYTE_CONNECTION_DEPRECATED = "deprecated"
-=======
 
 # map airbyte task status to prefect task status
 # pending ┃ running ┃ incomplete ┃ failed ┃ succeeded ┃ cancelled
@@ -94,4 +91,5 @@
 AIRBYTE_JOB_STATUS_SUCCESS = "succeeded"
 AIRBYTE_JOB_STATUS_FAILED = "failed"
 AIRBYTE_JOB_STATUS_CANCELLED = "cancelled"
->>>>>>> 3a725d6b
+
+AIRBYTE_CONNECTION_DEPRECATED = "deprecated"