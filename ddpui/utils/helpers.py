--- conflicted
+++ resolved
@@ -117,14 +117,12 @@
     return output_config
 
 
-<<<<<<< HEAD
 def hash_dict(payload: dict) -> str:
     hasher = hashlib.sha256()
 
     hasher.update(json.dumps(payload, sort_keys=True).encode("utf-8"))
 
     return hasher.hexdigest()
-=======
 def nice_bytes(n: int) -> str:
     """Convert bytes to string with appropriate units"""
 
@@ -136,5 +134,4 @@
         n = n / 1024
         l += 1
 
-    return str(round(n, 2)) + " " + units[l]
->>>>>>> b6702088
+    return str(round(n, 2)) + " " + units[l]