--- conflicted
+++ resolved
@@ -531,9 +531,7 @@
     assert str(excinfo.value) == "connection not found"
 
 
-def test_post_airbyte_connection_reset_v1_success(
-    orguser_workspace, airbyte_server_block
-):
+def test_post_airbyte_connection_reset_v1_success(orguser_workspace, airbyte_server_block):
     """tests POST /v1/connections/{connection_id}/reset success"""
     request = mock_request(orguser_workspace)
 
@@ -549,17 +547,9 @@
 
     OrgTask.objects.create(task=task, org=request.orguser.org, connection_id=connection_id)
 
-<<<<<<< HEAD
     with patch("ddpui.ddpairbyte.airbytehelpers.reset_connection") as reset_helper_mock:
         reset_helper_mock.return_value = (None, None)
         post_airbyte_connection_reset_v1(request, connection_id)
-=======
-    reset_connection_mock = MagicMock()
-
-    with patch("ddpui.ddpairbyte.airbyte_service.reset_connection") as reset_connection_mock:
-        result = post_airbyte_connection_reset_v1(request, connection_id)
-        assert result["success"] == 1
->>>>>>> 8d56bd12
 
         reset_helper_mock.assert_called_once()
 
