import os
from unittest.mock import MagicMock, Mock, patch
from django.core.management import call_command

import django
from flags.state import enable_flag
import pytest
from ninja.errors import HttpError

os.environ.setdefault("DJANGO_SETTINGS_MODULE", "ddpui.settings")
os.environ["DJANGO_ALLOW_ASYNC_UNSAFE"] = "true"
django.setup()

from django.contrib.auth.models import User
from ddpui import ddpprefect
from ddpui.api.airbyte_api import (
    delete_airbyte_connection_v1,
    delete_airbyte_source_v1,
    get_airbyte_connection_v1,
    get_airbyte_connections_v1,
    get_connection_catalog_v1,
    get_latest_job_for_connection,
    post_airbyte_connection_v1,
    post_airbyte_workspace_v1,
    put_airbyte_connection_v1,
    put_airbyte_destination_v1,
    get_sync_history_for_connection,
    schedule_update_connection_schema,
)
from ddpui.models.role_based_access import Role, RolePermission, Permission
from ddpui.ddpairbyte.schema import (
    AirbyteConnectionCreate,
    AirbyteConnectionUpdate,
    AirbyteDestinationUpdate,
    AirbyteWorkspace,
    AirbyteWorkspaceCreate,
)
from ddpui.auth import ACCOUNT_MANAGER_ROLE, SUPER_ADMIN_ROLE
from ddpui.models.org_user import OrgUser, OrgUserRole
from ddpui.models.org import Org, OrgPrefectBlockv1, OrgWarehouse
from ddpui.models.tasks import DataflowOrgTask, OrgDataFlowv1, OrgTask, Task
from ddpui.models.flow_runs import PrefectFlowRun
from ddpui.tests.api_tests.test_user_org_api import seed_db, mock_request

pytestmark = pytest.mark.django_db


# ================================================================================
@pytest.fixture
def authuser():
    """a django User object"""
    user = User.objects.create(
        username="tempusername", email="tempuseremail", password="tempuserpassword"
    )
    yield user
    user.delete()


@pytest.fixture
def org_without_workspace():
    """a pytest fixture which creates an Org without an airbyte workspace"""
    print("creating org_without_workspace")
    org = Org.objects.create(airbyte_workspace_id=None, slug="test-org-slug")
    yield org
    print("deleting org_without_workspace")
    org.delete()


@pytest.fixture
def org_with_workspace():
    """a pytest fixture which creates an Org having an airbyte workspace"""
    print("creating org_with_workspace")
    org = Org.objects.create(airbyte_workspace_id="FAKE-WORKSPACE-ID", slug="test-org-slug")
    yield org
    print("deleting org_with_workspace")
    org.delete()


@pytest.fixture
def orguser(authuser, org_without_workspace):
    """a pytest fixture representing an OrgUser having the account-manager role"""
    orguser = OrgUser.objects.create(
        user=authuser,
        org=org_without_workspace,
        role=OrgUserRole.ACCOUNT_MANAGER,
        new_role=Role.objects.filter(slug=ACCOUNT_MANAGER_ROLE).first(),
    )
    yield orguser
    orguser.delete()


@pytest.fixture
def orguser_workspace(authuser, org_with_workspace):
    """a pytest fixture representing an OrgUser having the account-manager role"""
    orguser = OrgUser.objects.create(
        user=authuser,
        org=org_with_workspace,
        role=OrgUserRole.ACCOUNT_MANAGER,
        new_role=Role.objects.filter(slug=ACCOUNT_MANAGER_ROLE).first(),
    )
    yield orguser
    orguser.delete()


# ================================================================================


def test_seed_data(seed_db):
    """a test to seed the database"""
    assert Role.objects.count() == 5
    assert RolePermission.objects.count() > 5
    assert Permission.objects.count() > 5


# ================================================================================
def test_get_airbyte_connection_v1_without_workspace(orguser):
    """tests GET /v1/connections/{connection_id} failure with no workspace"""
    request = mock_request(orguser)

    with pytest.raises(HttpError) as excinfo:
        get_airbyte_connection_v1(request, "fake-conn-id")

    assert str(excinfo.value) == "create an airbyte workspace first"


@patch.multiple(
    "ddpui.ddpairbyte.airbyte_service",
    get_connection=Mock(
        return_value={
            "name": "fake-conn",
            "sourceId": "fake-source-id-1",
            "connectionId": "fake-connection-id-1",
            "destinationId": "fake-destination-id-1",
            "catalogId": "fake-source-catalog-id-1",
            "syncCatalog": "sync-catalog",
            "namespaceDefinition": "namespace-definition",
            "status": "conn-status",
            "source": {"id": "fake-source-id-1", "name": "fake-source-name-1"},
            "destination": {
                "id": "fake-destination-id-1",
                "name": "fake-destination-name-1",
            },
        }
    ),
)
def test_get_airbyte_connection_v1_success(orguser_workspace):
    """tests GET /v1/connections/{connection_id} success"""
    request = mock_request(orguser_workspace)

    airbyte_task_config = {
        "type": "airbyte",
        "slug": "airbyte-sync",
        "label": "AIRBYTE sync",
        "command": None,
    }
    task = Task.objects.create(**airbyte_task_config)

    org_task = OrgTask.objects.create(
        task=task, org=request.orguser.org, connection_id="fake-conn-id"
    )

    dataflow = OrgDataFlowv1.objects.create(
        org=request.orguser.org,
        name="test-deployment",
        deployment_id="fake-deployment-id",
        deployment_name="test-deployment",
        cron=None,
        dataflow_type="manual",
    )

    DataflowOrgTask.objects.create(dataflow=dataflow, orgtask=org_task)

    result = get_airbyte_connection_v1(request, "fake-conn-id")

    assert result["name"] == "fake-conn"
    assert result["source"]["id"] == "fake-source-id-1"
    assert result["source"]["name"] == "fake-source-name-1"
    assert result["destination"]["id"] == "fake-destination-id-1"
    assert result["destination"]["name"] == "fake-destination-name-1"
    assert result["catalogId"] == "fake-source-catalog-id-1"
    assert result["syncCatalog"] == "sync-catalog"
    assert result["status"] == "conn-status"
    assert result["deploymentId"] == "fake-deployment-id"


# ================================================================================
def test_get_airbyte_connections_v1_without_workspace(orguser):
    """tests GET /v1/connections failure with no workspace"""
    request = mock_request(orguser)

    with pytest.raises(HttpError) as excinfo:
        get_airbyte_connections_v1(request)

    assert str(excinfo.value) == "create an airbyte workspace first"


@patch.multiple(
    "ddpui.ddpairbyte.airbyte_service",
    get_webbackend_connections=Mock(
        return_value=[
            {
                "name": "fake-conn",
                "sourceId": "fake-source-id-1",
                "connectionId": "fake-connection-id-1",
                "destinationId": "fake-destination-id-1",
                "status": "conn-status",
                "source": {"id": "fake-source-id-1", "name": "fake-source-name-1"},
                "destination": {
                    "id": "fake-destination-id-1",
                    "name": "fake-destination-name-1",
                },
            }
        ]
    ),
)
def test_get_airbyte_connections_success(orguser_workspace):
    """tests GET /v1/connections success"""
    request = mock_request(orguser_workspace)

    airbyte_task_config = {
        "type": "airbyte",
        "slug": "airbyte-sync",
        "label": "AIRBYTE sync",
        "command": None,
    }
    task = Task.objects.create(**airbyte_task_config)

    org_task = OrgTask.objects.create(
        task=task, org=request.orguser.org, connection_id="fake-connection-id-1"
    )

    # each connection will also have this
    reset_dataflow = OrgDataFlowv1.objects.create(
        org=request.orguser.org,
        name="test-reset-deployment",
        deployment_id="fake-reset-conn-deployment-id",
        deployment_name="test-reset-deployment",
        cron=None,
        dataflow_type="manual",
    )

    dataflow = OrgDataFlowv1.objects.create(
        org=request.orguser.org,
        name="test-deployment",
        deployment_id="fake-deployment-id",
        deployment_name="test-deployment",
        cron=None,
        dataflow_type="manual",
        reset_conn_dataflow=reset_dataflow,
    )

    # last run of this sync deployment/dataflow
    PrefectFlowRun.objects.create(
        deployment_id="fake-deployment-id",
        flow_run_id="some-fake-run-id",
        name="airbyte-sync-run",
        start_time="2022-01-01",
        expected_start_time="2022-01-01",
        total_run_time=12,
        status="COMPLETED",
        state_name="Completed",
    )

    DataflowOrgTask.objects.create(dataflow=dataflow, orgtask=org_task)

    OrgWarehouse.objects.create(org=request.orguser.org, name="fake-warehouse-name")

    result = get_airbyte_connections_v1(request)
    assert len(result) == 1

    assert result[0]["name"] == "fake-conn"
    assert result[0]["source"]["id"] == "fake-source-id-1"
    assert result[0]["source"]["name"] == "fake-source-name-1"
    assert result[0]["destination"]["id"] == "fake-destination-id-1"
    assert result[0]["destination"]["name"] == "fake-warehouse-name"
    assert result[0]["status"] == "conn-status"
    assert result[0]["deploymentId"] == "fake-deployment-id"
    assert result[0]["lastRun"]["id"] == "some-fake-run-id"
    assert result[0]["lastRun"]["deployment_id"] == "fake-deployment-id"
    assert result[0]["lastRun"]["name"] == "airbyte-sync-run"
    assert result[0]["lastRun"]["state_name"] == "Completed"
    assert result[0]["lastRun"]["status"] == "COMPLETED"
    assert result[0]["lock"] is None


# ================================================================================
def test_post_airbyte_connection_v1_without_workspace(orguser):
    """tests POST /v1/connections/ failure with no workspace"""
    request = mock_request(orguser)

    payload = AirbyteConnectionCreate(
        catalogId="catalog-id",
        syncCatalog={"streams": []},
        name="conn-name",
        sourceId="source-id",
        destinationId="dest-id",
        destinationSchema="dest-schema",
        streams=["stream-1", "stream-2"],
    )
    with pytest.raises(HttpError) as excinfo:
        post_airbyte_connection_v1(request, payload)

    assert str(excinfo.value) == "create an airbyte workspace first"


def test_post_airbyte_connection_v1_without_stream_names(orguser_workspace):
    """tests POST /v1/connections/ failure with no streams passed in payload"""
    request = mock_request(orguser_workspace)

    payload = AirbyteConnectionCreate(
        catalogId="catalog-id",
        syncCatalog={"streams": []},
        name="conn-name",
        sourceId="source-id",
        destinationId="dest-id",
        destinationSchema="dest-schema",
        streams=[],
    )
    with pytest.raises(HttpError) as excinfo:
        post_airbyte_connection_v1(request, payload)

    assert str(excinfo.value) == "must specify stream names"


def test_post_airbyte_connection_v1_without_warehouse(orguser_workspace):
    """tests POST /v1/connections/ failure without warehouse"""
    request = mock_request(orguser_workspace)

    payload = AirbyteConnectionCreate(
        catalogId="catalog-id",
        syncCatalog={"streams": []},
        name="conn-name",
        sourceId="source-id",
        destinationId="dest-id",
        destinationSchema="dest-schema",
        streams=["stream_1", "stream_2"],
    )
    with pytest.raises(HttpError) as excinfo:
        post_airbyte_connection_v1(request, payload)

    assert str(excinfo.value) == "need to set up a warehouse first"


@pytest.fixture
def warehouse_without_destination(org_with_workspace):
    warehouse = OrgWarehouse.objects.create(org=org_with_workspace)
    yield warehouse
    warehouse.delete()


@pytest.fixture
def warehouse_with_destination(org_with_workspace):
    warehouse = OrgWarehouse.objects.create(
        org=org_with_workspace, airbyte_destination_id="destination-id"
    )
    yield warehouse
    warehouse.delete()


def test_post_airbyte_connection_v1_without_destination_id(
    orguser_workspace, warehouse_without_destination
):
    """tests POST /v1/connections/ failure without warehouse"""
    request = mock_request(orguser_workspace)

    payload = AirbyteConnectionCreate(
        catalogId="catalog-id",
        syncCatalog={"streams": []},
        name="conn-name",
        sourceId="source-id",
        destinationId="dest-id",
        destinationSchema="dest-schema",
        streams=["stream_1", "stream_2"],
    )
    with pytest.raises(HttpError) as excinfo:
        post_airbyte_connection_v1(request, payload)

    assert str(excinfo.value) == "warehouse has no airbyte_destination_id"


def test_post_airbyte_connection_v1_without_server_block(
    orguser_workspace, warehouse_with_destination
):
    """tests POST /v1/connections/ failure without server block"""
    request = mock_request(orguser_workspace)

    payload = AirbyteConnectionCreate(
        catalogId="catalog-id",
        syncCatalog={"streams": []},
        name="conn-name",
        sourceId="source-id",
        destinationId="dest-id",
        destinationSchema="dest-schema",
        streams=["stream_1", "stream_2"],
    )
    with pytest.raises(Exception) as excinfo:
        post_airbyte_connection_v1(request, payload)
    assert str(excinfo.value) == "test-org-slug has no Airbyte Server block in OrgPrefectBlock"


@pytest.fixture
def airbyte_server_block(org_with_workspace):
    block = OrgPrefectBlockv1.objects.create(
        org=org_with_workspace,
        block_type=ddpprefect.AIRBYTESERVER,
        block_id="fake-serverblock-id",
        block_name="fake ab server block",
    )
    yield block
    block.delete()


@patch.multiple(
    "ddpui.ddpairbyte.airbyte_service",
    create_connection=Mock(
        return_value={
            "sourceId": "fake-source-id",
            "destinationId": "fake-destination-id",
            "connectionId": "fake-connection-id",
            "sourceCatalogId": "fake-source-catalog-id",
            "syncCatalog": "sync-catalog",
            "status": "running",
        }
    ),
)
def test_post_airbyte_connection_v1_task_not_supported(
    orguser_workspace, warehouse_with_destination, airbyte_server_block
):
    """tests POST /v1/connections/ success"""
    request = mock_request(orguser_workspace)

    payload = AirbyteConnectionCreate(
        catalogId="catalog-id",
        syncCatalog={"streams": []},
        name="conn-name",
        sourceId="source-id",
        destinationId="dest-id",
        destinationSchema="dest-schema",
        streams=["stream_1", "stream_2"],
    )
    with pytest.raises(Exception) as excinfo:
        post_airbyte_connection_v1(request, payload)
    assert str(excinfo.value) == "sync task not supported"


@patch.multiple(
    "ddpui.ddpairbyte.airbyte_service",
    create_connection=Mock(
        return_value={
            "sourceId": "fake-source-id",
            "destinationId": "fake-destination-id",
            "connectionId": "fake-connection-id",
            "sourceCatalogId": "fake-source-catalog-id",
            "syncCatalog": "sync-catalog",
            "status": "running",
        }
    ),
    delete_connection=Mock(),
)
@patch.multiple(
    "ddpui.ddpprefect.prefect_service",
    create_dataflow_v1=Mock(
        side_effect=[
            {
                "deployment": {
                    "id": "fake-deployment-id",
                    "name": "fake-deployment-name",
                },
            },
            {
                "deployment": {
                    "id": "fake-reset-conn-deployment-id",
                    "name": "fake-deployment-name",
                },
            },
        ]
    ),
)
def test_post_airbyte_connection_v1_success(
    orguser_workspace, warehouse_with_destination, airbyte_server_block
):
    """tests POST /v1/connections/ success"""
    request = mock_request(orguser_workspace)

    call_command("loaddata", "seed/tasks.json")
    for task in Task.objects.all():
        OrgTask.objects.create(org=request.orguser.org, task=task)

    payload = AirbyteConnectionCreate(
        catalogId="catalog-id",
        syncCatalog={"streams": []},
        name="conn-name",
        sourceId="source-id",
        destinationId="dest-id",
        destinationSchema="dest-schema",
        streams=["stream_1", "stream_2"],
    )

    # create the master task
    airbyte_task_config = {
        "type": "airbyte",
        "slug": "airbyte-sync",
        "label": "AIRBYTE sync",
        "command": None,
    }
    Task.objects.create(**airbyte_task_config)
    airbyte_reset_task_config = {
        "type": "airbyte",
        "slug": "airbyte-reset",
        "label": "AIRBYTE reset",
        "command": None,
    }
    Task.objects.create(**airbyte_reset_task_config)

    response = post_airbyte_connection_v1(request, payload)

    assert response["name"] == "conn-name"
    assert response["connectionId"] == "fake-connection-id"
    assert response["source"]["id"] == "fake-source-id"
    assert response["destination"]["id"] == "fake-destination-id"
    assert response["catalogId"] == "fake-source-catalog-id"
    assert response["status"] == "running"
    assert response["deploymentId"] == "fake-deployment-id"


# ================================================================================
def test_put_airbyte_connection_v1_no_workspace(orguser):
    """tests PUT /v1/connections/{connection_id}/update failure with no workspace"""
    payload = AirbyteConnectionUpdate(
        catalogId="catalog-id", syncCatalog={"streams": []}, name="connection-name-1", streams=[]
    )
    connection_id = "connection_id"
    request = mock_request(orguser)

    with pytest.raises(HttpError) as excinfo:
        put_airbyte_connection_v1(request, connection_id, payload)
    assert str(excinfo.value) == "create an airbyte workspace first"


def test_put_airbyte_connection_v1_no_warehouse_destination(orguser_workspace):
    """tests PUT /v1/connections/{connection_id}/update failure with warehouse but no destination id"""
    payload = AirbyteConnectionUpdate(
        catalogId="catalog-id",
        syncCatalog={"streams": []},
        name="connection-block-name",
        streams=[1],
    )
    connection_id = "connection_id"
    request = mock_request(orguser_workspace)

    airbyte_task_config = {
        "type": "airbyte",
        "slug": "airbyte-sync",
        "label": "AIRBYTE sync",
        "command": None,
    }
    task = Task.objects.create(**airbyte_task_config)

    OrgTask.objects.create(task=task, org=request.orguser.org, connection_id=connection_id)

    OrgWarehouse.objects.create(org=request.orguser.org)

    with pytest.raises(HttpError) as excinfo:
        put_airbyte_connection_v1(request, connection_id, payload)
    assert str(excinfo.value) == "warehouse has no airbyte_destination_id"


def test_put_airbyte_connection_v1_no_warehouse(orguser_workspace):
    """tests PUT /v1/connections/{connection_id}/update failure with no warehouse"""
    payload = AirbyteConnectionUpdate(
        catalogId="catalog-id", syncCatalog={"streams": []}, name="connection-name", streams=[1]
    )
    connection_id = "connection_id"
    request = mock_request(orguser_workspace)

    airbyte_task_config = {
        "type": "airbyte",
        "slug": "airbyte-sync",
        "label": "AIRBYTE sync",
        "command": None,
    }
    task = Task.objects.create(**airbyte_task_config)

    OrgTask.objects.create(task=task, org=request.orguser.org, connection_id=connection_id)

    with pytest.raises(HttpError) as excinfo:
        put_airbyte_connection_v1(request, connection_id, payload)
    assert str(excinfo.value) == "need to set up a warehouse first"


def test_put_airbyte_connection_v1_no_streams(orguser_workspace, warehouse_with_destination):
    """tests PUT /v1/connections/{connection_id}/update failure with no streams"""
    payload = AirbyteConnectionUpdate(
        catalogId="catalog-id", syncCatalog={"streams": []}, name="connection-name-1", streams=[]
    )
    connection_id = "connection_id"
    request = mock_request(orguser_workspace)

    airbyte_task_config = {
        "type": "airbyte",
        "slug": "airbyte-sync",
        "label": "AIRBYTE sync",
        "command": None,
    }
    task = Task.objects.create(**airbyte_task_config)

    OrgTask.objects.create(task=task, org=request.orguser.org, connection_id=connection_id)

    with pytest.raises(HttpError) as excinfo:
        put_airbyte_connection_v1(request, connection_id, payload)
    assert str(excinfo.value) == "must specify stream names"


@patch.multiple(
    "ddpui.ddpairbyte.airbyte_service",
    get_connection=Mock(return_value={"conn-key": "conn-val"}),
)
def test_put_airbyte_connection_v1(orguser_workspace):
    """tests PUT /v1/connections/{connection_id}/update success"""
    payload = AirbyteConnectionUpdate(
        catalogId="catalog-id", syncCatalog={"streams": []}, name="connection-name", streams=[1]
    )
    connection_id = "connection_id"
    request = mock_request(orguser_workspace)

    airbyte_task_config = {
        "type": "airbyte",
        "slug": "airbyte-sync",
        "label": "AIRBYTE sync",
        "command": None,
    }
    task = Task.objects.create(**airbyte_task_config)

    OrgTask.objects.create(task=task, org=request.orguser.org, connection_id=connection_id)

    warehouse = OrgWarehouse.objects.create(
        org=request.orguser.org, airbyte_destination_id="airbyte_destination_id"
    )

    update_connection_mock = MagicMock()
    with patch("ddpui.ddpairbyte.airbyte_service.update_connection") as update_connection_mock:
        put_airbyte_connection_v1(request, connection_id, payload)

    connection = {
        "conn-key": "conn-val",
        "operationIds": [],
        "name": payload.name,
        "skipReset": False,
    }
    payload.destinationId = warehouse.airbyte_destination_id
    update_connection_mock.assert_called_with(
        request.orguser.org.airbyte_workspace_id, payload, connection
    )


# ================================================================================
def test_delete_airbyte_connection_v1_without_org(orguser):
    """tests DELETE /v1/connections/{connection_id} failure without org"""
    orguser.org = None
    request = mock_request(orguser)

    with pytest.raises(HttpError) as excinfo:
        delete_airbyte_connection_v1(request, "conn-block-id")

    assert str(excinfo.value) == "create an organization first"


def test_delete_airbyte_connection_v1_without_workspace(orguser):
    """tests DELETE /v1/connections/{connection_id} failure without workspace"""
    request = mock_request(orguser)

    with pytest.raises(HttpError) as excinfo:
        delete_airbyte_connection_v1(request, "conn-id")

    assert str(excinfo.value) == "create an airbyte workspace first"


@patch.multiple(
    "ddpui.ddpprefect.prefect_service",
    delete_deployment_by_id=Mock(),
)
@patch.multiple(
    "ddpui.ddpairbyte.airbyte_service",
    delete_connection=Mock(),
)
def test_delete_airbyte_connection_success(orguser_workspace):
    """tests DELETE /v1/connections/{connection_id} success"""
    request = mock_request(orguser_workspace)

    connection_id = "conn-1"

    airbyte_task_config = {
        "type": "airbyte",
        "slug": "airbyte-sync",
        "label": "AIRBYTE sync",
        "command": None,
    }
    task = Task.objects.create(**airbyte_task_config)

    org_task = OrgTask.objects.create(
        task=task, org=request.orguser.org, connection_id=connection_id
    )

    dataflow = OrgDataFlowv1.objects.create(
        name="conn-deployment",
        deployment_name="conn-deployment",
        deployment_id="conn-deployment-id",
        cron=None,
        dataflow_type="manual",
        org=request.orguser.org,
    )

    DataflowOrgTask.objects.create(orgtask=org_task, dataflow=dataflow)

    assert (
        OrgTask.objects.filter(
            org=request.orguser.org, task=task, connection_id=connection_id
        ).count()
        == 1
    )
    response = delete_airbyte_connection_v1(request, connection_id)
    assert response["success"] == 1
    assert OrgTask.objects.filter(org=request.orguser.org).count() == 0
    assert OrgDataFlowv1.objects.filter(org=request.orguser.org).count() == 0
    assert DataflowOrgTask.objects.filter(orgtask__org=request.orguser.org).count() == 0


def test_post_airbyte_workspace_with_existing_workspace(orguser_workspace):
    """Tests post_airbyte_workspace_v1 when organization already has a workspace"""
    # only super admins can create new orgs
    orguser_workspace.new_role = Role.objects.filter(slug=SUPER_ADMIN_ROLE).first()
    request = mock_request(orguser_workspace)

    payload = AirbyteWorkspaceCreate(name="New Workspace")

    with pytest.raises(HttpError) as excinfo:
        post_airbyte_workspace_v1(request, payload)

    assert excinfo.value.status_code == 400
    assert str(excinfo.value) == "org already has a workspace"


def test_post_airbyte_workspace_success(orguser):
    """Tests post_airbyte_workspace_v1"""
    # only super admins can create new orgs
    orguser.new_role = Role.objects.filter(slug=SUPER_ADMIN_ROLE).first()
    request = mock_request(orguser)

    payload = AirbyteWorkspaceCreate(name="New Workspace")

    with patch(
        "ddpui.ddpairbyte.airbytehelpers.setup_airbyte_workspace_v1"
    ) as setup_workspace_mock:
        setup_workspace_mock.return_value = AirbyteWorkspace(
            workspaceId=1, name="New Workspace", initialSetupComplete=True
        )

        workspace = post_airbyte_workspace_v1(request, payload)

    setup_workspace_mock.assert_called_once_with(payload.name, request.orguser.org)

    assert isinstance(workspace, AirbyteWorkspace)
    assert workspace.name == "New Workspace"


def test_get_latest_job_for_connection_with_no_workspace(orguser):
    """Tests get_latest_job_for_connection when organization has no workspace"""
    request = mock_request(orguser)

    connection_id = "connection_123"

    with pytest.raises(HttpError) as excinfo:
        get_latest_job_for_connection(request, connection_id)

    assert excinfo.value.status_code == 400
    assert str(excinfo.value) == "create an airbyte workspace first"


def test_get_latest_job_for_connection_with_workspace(orguser):
    """Tests get_latest_job_for_connection when organization has a workspace"""
    orguser.org.airbyte_workspace_id = "workspace_123"

    request = mock_request(orguser)

    connection_id = "connection_123"

    with patch("ddpui.ddpairbyte.airbytehelpers.get_job_info_for_connection") as get_job_info_mock:
        job_info = {"status": "success", "details": "Job completed successfully"}
        get_job_info_mock.return_value = (job_info, None)

        returned_job_info = get_latest_job_for_connection(request, connection_id)

    get_job_info_mock.assert_called_once_with(request.orguser.org, connection_id)

    assert returned_job_info == job_info


def test_get_latest_job_for_connection_with_error(orguser):
    """Tests get_latest_job_for_connection when job information retrieval returns an error"""
    orguser.org.airbyte_workspace_id = "workspace_123"

    request = mock_request(orguser)

    connection_id = "connection_123"

    with patch("ddpui.ddpairbyte.airbytehelpers.get_job_info_for_connection") as get_job_info_mock:
        error_message = "Failed to retrieve job information"
        get_job_info_mock.return_value = (None, error_message)

        with pytest.raises(HttpError) as excinfo:
            get_latest_job_for_connection(request, connection_id)

    get_job_info_mock.assert_called_once_with(request.orguser.org, connection_id)

    assert excinfo.value.status_code == 400
    assert str(excinfo.value) == error_message


def test_get_sync_history_for_connection_with_no_workspace(orguser):
    """Tests get_latest_job_for_connection when organization has no workspace"""
    request = mock_request(orguser)

    connection_id = "connection_123"

    with pytest.raises(HttpError) as excinfo:
        get_sync_history_for_connection(request, connection_id)

    assert excinfo.value.status_code == 400
    assert str(excinfo.value) == "create an airbyte workspace first"


def test_get_sync_history_for_connection_with_workspace(orguser):
    """Tests get_latest_job_for_connection when organization has a workspace"""
    orguser.org.airbyte_workspace_id = "workspace_123"

    request = mock_request(orguser)

    connection_id = "connection_123"

    with patch(
        "ddpui.ddpairbyte.airbytehelpers.get_sync_job_history_for_connection"
    ) as get_job_info_mock:
        job_info = {"status": "success", "details": "Job completed successfully"}
        get_job_info_mock.return_value = (job_info, None)

        returned_job_info = get_sync_history_for_connection(
            request, connection_id, limit=1, offset=0
        )

    get_job_info_mock.assert_called_once_with(request.orguser.org, connection_id, limit=1, offset=0)

    assert returned_job_info == job_info


def test_get_sync_history_for_connection_with_error(orguser):
    """Tests get_latest_job_for_connection when job information retrieval returns an error"""
    orguser.org.airbyte_workspace_id = "workspace_123"

    request = mock_request(orguser)

    connection_id = "connection_123"

    with patch(
        "ddpui.ddpairbyte.airbytehelpers.get_sync_job_history_for_connection"
    ) as get_job_info_mock:
        error_message = "Failed to retrieve job information"
        get_job_info_mock.return_value = (None, error_message)

        with pytest.raises(HttpError) as excinfo:
            get_sync_history_for_connection(request, connection_id, limit=1, offset=0)

    get_job_info_mock.assert_called_once_with(request.orguser.org, connection_id, limit=1, offset=0)

    assert excinfo.value.status_code == 400
    assert str(excinfo.value) == error_message


def test_put_airbyte_destination_with_no_organization(orguser):
    """Tests put_airbyte_destination_v1 when organization is missing"""
    orguser.org = None

    request = mock_request(orguser)

    destination_id = "destination_123"
    payload = AirbyteDestinationUpdate(
        name="Updated Destination", destinationDefId="def_123", config={}
    )

    with pytest.raises(HttpError) as excinfo:
        put_airbyte_destination_v1(request, destination_id, payload)

    assert excinfo.value.status_code == 400
    assert str(excinfo.value) == "create an organization first"


def test_put_airbyte_destination_with_no_workspace(orguser):
    """Tests put_airbyte_destination_v1 when organization has no workspace"""
    request = mock_request(orguser)

    destination_id = "destination_123"
    payload = AirbyteDestinationUpdate(
        name="Updated Destination", destinationDefId="def_123", config={}
    )

    with pytest.raises(HttpError) as excinfo:
        put_airbyte_destination_v1(request, destination_id, payload)

    assert excinfo.value.status_code == 400
    assert str(excinfo.value) == "create an airbyte workspace first"


def test_put_airbyte_destination_success(orguser_workspace):
    """Tests put_airbyte_destination_v1 when updating destination is successful"""
    request = mock_request(orguser_workspace)

    destination_id = "destination_123"
    payload = AirbyteDestinationUpdate(
        name="Updated Destination", destinationDefId="def_123", config={}
    )

    with patch("ddpui.ddpairbyte.airbytehelpers.update_destination") as update_destination_mock:
        updated_destination = {
            "destinationId": destination_id,
            "name": "Updated Destination",
        }
        update_destination_mock.return_value = (updated_destination, None)

        response = put_airbyte_destination_v1(request, destination_id, payload)

    update_destination_mock.assert_called_once_with(request.orguser.org, destination_id, payload)

    assert response == {"destinationId": destination_id}


def test_delete_airbyte_source_with_no_workspace(orguser):
    """Tests delete_airbyte_source_v1 when organization has no workspace"""
    request = mock_request(orguser)

    source_id = "source_123"

    with pytest.raises(HttpError) as excinfo:
        delete_airbyte_source_v1(request, source_id)

    assert excinfo.value.status_code == 400
    assert str(excinfo.value) == "create an airbyte workspace first"


def test_delete_airbyte_source_success(orguser_workspace):
    """Tests delete_airbyte_source_v1 when deleting source is successful"""
    request = mock_request(orguser_workspace)

    source_id = "source_123"

    with patch("ddpui.ddpairbyte.airbytehelpers.delete_source") as delete_source_mock:
        delete_source_mock.return_value = (None, None)

        response = delete_airbyte_source_v1(request, source_id)

    delete_source_mock.assert_called_once_with(request.orguser.org, source_id)

    assert response == {"success": 1}


def test_get_connection_catalog_v1_no_workspace(orguser):
    """Tests get_connection_catalog_v1 when organization has no workspace"""
    request = mock_request(orguser)

    connection_id = "connection_123"

    with pytest.raises(HttpError) as excinfo:
        get_connection_catalog_v1(request, connection_id)

    assert excinfo.value.status_code == 400
    assert str(excinfo.value) == "create an airbyte workspace first"


<<<<<<< HEAD
# write success test case for update_connection_schema


=======
>>>>>>> 07916e81
def test_schedule_update_connection_schema_workspace_not_found(orguser):
    """Tests schedule_update_connection_schema when organization has no workspace"""
    request = mock_request(orguser)

    connection_id = "connection_123"
    payload = {"schemaChange": "true"}

    with pytest.raises(HttpError) as excinfo:
        schedule_update_connection_schema(request, connection_id, payload)

    assert excinfo.value.status_code == 400
    assert str(excinfo.value) == "create an airbyte workspace first"


def test_schedule_update_connection_schema_workspace_success(orguser):
    """Tests schedule_update_connection_schema success"""

    orguser.org.airbyte_workspace_id = "workspace_123"
    request = mock_request(orguser)

    connection_id = "connection_123"
    payload = {"schemaChange": "true"}

    with patch(
        "ddpui.ddpairbyte.airbytehelpers.schedule_update_connection_schema"
    ) as schedule_update_connection_schema_mock:
        schedule_update_connection_schema_mock.return_value = (None, None)

        response = schedule_update_connection_schema(request, connection_id, payload)

    schedule_update_connection_schema_mock.assert_called_once_with(
        request.orguser, connection_id, payload
    )

    assert response == {"success": 1}<|MERGE_RESOLUTION|>--- conflicted
+++ resolved
@@ -974,12 +974,6 @@
     assert str(excinfo.value) == "create an airbyte workspace first"
 
 
-<<<<<<< HEAD
-# write success test case for update_connection_schema
-
-
-=======
->>>>>>> 07916e81
 def test_schedule_update_connection_schema_workspace_not_found(orguser):
     """Tests schedule_update_connection_schema when organization has no workspace"""
     request = mock_request(orguser)
