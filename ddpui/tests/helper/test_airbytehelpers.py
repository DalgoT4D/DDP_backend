from unittest.mock import patch, Mock
import pytest
from ddpui.ddpairbyte.airbytehelpers import (
    add_custom_airbyte_connector,
    upgrade_custom_sources,
    setup_airbyte_workspace,
    setup_airbyte_workspace_v1,
    AIRBYTESERVER,
    do_get_airbyte_connection,
)
from ddpui.models.org import Org, OrgPrefectBlock, OrgPrefectBlockv1

pytestmark = pytest.mark.django_db


@patch(
    "ddpui.ddpairbyte.airbytehelpers.airbyte_service.create_custom_source_definition"
)
def test_add_custom_airbyte_connector(mock_create_custom_source_definition: Mock):
    """very simple test"""
    add_custom_airbyte_connector("wsid", "cname", "cdr", "cdit", "cdurl")
    mock_create_custom_source_definition.assert_called_once_with(
        workspace_id="wsid",
        name="cname",
        docker_repository="cdr",
        docker_image_tag="cdit",
        documentation_url="cdurl",
    )


@patch(
    "ddpui.ddpairbyte.airbytehelpers.airbyte_service.get_source_definitions",
    mock_get_source_definitions=Mock(),
)
@patch(
    "ddpui.ddpairbyte.airbytehelpers.add_custom_airbyte_connector",
    mock_add_custom_airbyte_connector=Mock(),
)
def test_upgrade_custom_sources(
    mock_add_custom_airbyte_connector: Mock,
    mock_get_source_definitions: Mock,
):
    """tests upgrading one of the existing custom connectors"""
    mock_get_source_definitions.return_value = {
        "sourceDefinitions": [
            {
                "name": "KoboToolbox",
                "dockerRepository": "tech4dev/source-kobotoolbox",
                "dockerImageTag": "0.0.0",
            },
            {
                "name": "Avni",
                "dockerRepository": "tech4dev/source-avni",
                "dockerImageTag": "0.0.0",
            },
            {
                "name": "CommCare T4D",
                "dockerRepository": "tech4dev/source-commcare",
                "dockerImageTag": "0.0.0",
            },
        ]
    }
    upgrade_custom_sources("workspace_id")
    mock_add_custom_airbyte_connector.assert_any_call(
        "workspace_id", "KoboToolbox", "tech4dev/source-kobotoolbox", "0.2.0", ""
    )
    mock_add_custom_airbyte_connector.assert_any_call(
        "workspace_id", "Avni", "tech4dev/source-avni", "0.1.0", ""
    )
    mock_add_custom_airbyte_connector.assert_any_call(
        "workspace_id", "CommCare T4D", "tech4dev/source-commcare", "0.1.0", ""
    )


@patch(
    "ddpui.ddpairbyte.airbytehelpers.airbyte_service.get_source_definitions",
    mock_get_source_definitions=Mock(),
)
@patch(
    "ddpui.ddpairbyte.airbytehelpers.add_custom_airbyte_connector",
    mock_add_custom_airbyte_connector=Mock(),
)
def test_upgrade_custom_sources_add(
    mock_add_custom_airbyte_connector: Mock,
    mock_get_source_definitions: Mock,
):
    """tests upgrading one of the existing custom connectors"""
    mock_get_source_definitions.return_value = {"sourceDefinitions": []}
    upgrade_custom_sources("workspace_id")
    mock_add_custom_airbyte_connector.assert_any_call(
        "workspace_id", "KoboToolbox", "tech4dev/source-kobotoolbox", "0.2.0", ""
    )
    mock_add_custom_airbyte_connector.assert_any_call(
        "workspace_id", "Avni", "tech4dev/source-avni", "0.1.0", ""
    )
    mock_add_custom_airbyte_connector.assert_any_call(
        "workspace_id", "CommCare T4D", "tech4dev/source-commcare", "0.1.0", ""
    )


@patch(
    "ddpui.ddpairbyte.airbytehelpers.airbyte_service.create_workspace",
    mock_create_workspace=Mock(),
)
@patch(
    "ddpui.ddpairbyte.airbytehelpers.add_custom_airbyte_connector",
    mock_add_custom_airbyte_connector=Mock(),
)
def test_setup_airbyte_workspace_fail(
    mock_add_custom_airbyte_connector: Mock, create_workspace: Mock
):
    """failing test"""
    org_save = Mock()
    org = Mock(save=org_save)
    create_workspace.return_value = {
        "workspaceId": "wsid",
        "initialSetupComplete": False,
    }
    mock_add_custom_airbyte_connector.side_effect = Exception("error")
    with pytest.raises(Exception):
        setup_airbyte_workspace("workspace_name", org)
    org_save.assert_called_once()
    assert org.airbyte_workspace_id == "wsid"
    mock_add_custom_airbyte_connector.assert_called_once()


@patch(
    "ddpui.ddpairbyte.airbytehelpers.airbyte_service.create_workspace",
    mock_create_workspace=Mock(),
)
@patch(
    "ddpui.ddpairbyte.airbytehelpers.add_custom_airbyte_connector",
    mock_add_custom_airbyte_connector=Mock(),
)
@patch(
    "ddpui.ddpairbyte.airbytehelpers.prefect_service.get_airbyte_server_block_id",
    mock_get_airbyte_server_block_id=Mock(),
)
def test_setup_airbyte_workspace_fail_noproxy(
    mock_get_airbyte_server_block_id: Mock,
    mock_add_custom_airbyte_connector: Mock,
    create_workspace: Mock,
):
    """failing test"""
    org_save = Mock()
    org = Mock(save=org_save)
    create_workspace.return_value = {
        "workspaceId": "wsid",
        "initialSetupComplete": False,
    }
    mock_add_custom_airbyte_connector.return_value = 1
    mock_get_airbyte_server_block_id.side_effect = Exception("error")
    with pytest.raises(Exception) as excinfo:
        setup_airbyte_workspace("workspace_name", org)
    assert str(excinfo.value) == "could not connect to prefect-proxy"


@patch(
    "ddpui.ddpairbyte.airbytehelpers.airbyte_service.create_workspace",
    mock_create_workspace=Mock(),
)
@patch(
    "ddpui.ddpairbyte.airbytehelpers.add_custom_airbyte_connector",
    mock_add_custom_airbyte_connector=Mock(),
)
@patch(
    "ddpui.ddpairbyte.airbytehelpers.prefect_service.get_airbyte_server_block_id",
    mock_get_airbyte_server_block_id=Mock(),
)
@patch(
    "ddpui.ddpairbyte.airbytehelpers.prefect_service.create_airbyte_server_block",
    mock_create_airbyte_server_block=Mock(),
)
def test_setup_airbyte_workspace_create_server_block(
    mock_create_airbyte_server_block: Mock,
    mock_get_airbyte_server_block_id: Mock,
    mock_add_custom_airbyte_connector: Mock,
    create_workspace: Mock,
):
    """failing test"""
    org = Org.objects.create(name="org", slug="org")
    create_workspace.return_value = {
        "workspaceId": "wsid",
        "name": "wsname",
        "initialSetupComplete": False,
    }
    mock_add_custom_airbyte_connector.return_value = 1
    mock_get_airbyte_server_block_id.return_value = None
    mock_create_airbyte_server_block.return_value = (1, "cleaned-block-name")
    setup_airbyte_workspace("workspace_name", org)
    mock_get_airbyte_server_block_id.assert_called_once_with("org-airbyte-server")
    mock_create_airbyte_server_block.assert_called_once_with("org-airbyte-server")
    assert (
        OrgPrefectBlock.objects.filter(org=org, block_type=AIRBYTESERVER).count() == 1
    )
    org.delete()


@patch(
    "ddpui.ddpairbyte.airbytehelpers.airbyte_service.create_workspace",
    mock_create_workspace=Mock(),
)
@patch(
    "ddpui.ddpairbyte.airbytehelpers.add_custom_airbyte_connector",
    mock_add_custom_airbyte_connector=Mock(),
)
@patch(
    "ddpui.ddpairbyte.airbytehelpers.prefect_service.get_airbyte_server_block_id",
    mock_get_airbyte_server_block_id=Mock(),
)
@patch(
    "ddpui.ddpairbyte.airbytehelpers.prefect_service.create_airbyte_server_block",
    mock_create_airbyte_server_block=Mock(),
)
def test_setup_airbyte_workspace_server_block_exists(
    mock_create_airbyte_server_block: Mock,
    mock_get_airbyte_server_block_id: Mock,
    mock_add_custom_airbyte_connector: Mock,
    create_workspace: Mock,
):
    """failing test"""
    org = Org.objects.create(name="org", slug="org")
    create_workspace.return_value = {
        "workspaceId": "wsid",
        "name": "wsname",
        "initialSetupComplete": False,
    }
    mock_add_custom_airbyte_connector.return_value = 1
    mock_get_airbyte_server_block_id.return_value = 1
    response = setup_airbyte_workspace("workspace_name", org)
    mock_get_airbyte_server_block_id.assert_called_once_with("org-airbyte-server")
    mock_create_airbyte_server_block.assert_not_called()
    assert (
        OrgPrefectBlock.objects.filter(org=org, block_type=AIRBYTESERVER).count() == 1
    )
    assert response.name == "wsname"
    assert response.workspaceId == "wsid"
    assert response.initialSetupComplete is False
    org.delete()


<<<<<<< HEAD
@patch(
    "ddpui.ddpairbyte.airbytehelpers.airbyte_service.is_operation_normalization",
    is_operation_normalization=Mock(),
)
@patch(
    "ddpui.ddpairbyte.airbytehelpers.prefect_service.get_airbyte_connection_block_by_id",
    get_airbyte_connection_block_by_id=Mock(),
)
@patch(
    "ddpui.ddpairbyte.airbytehelpers.airbyte_service.get_connection",
    get_connection=Mock(),
)
def test_do_get_airbyte_connection(
    get_connection: Mock,
    get_airbyte_connection_block_by_id: Mock,
    is_operation_normalization: Mock,
):
    org = Org.objects.create(name="org", slug="org")
    OrgPrefectBlock.objects.create(
        org=org,
        block_id="connection_block_id",
        block_type="AIRBYTECONNECTION",
        block_name="connection_block_name",
        display_name="connection_display_name",
    )
    get_airbyte_connection_block_by_id.return_value = {
        "data": {
            "connection_id": "connection_id",
        },
        "id": "blockId",
        "name": "block_name",
    }
    get_connection.return_value = {
        "connectionId": "connection_id",
        "sourceId": "source_id",
        "source": {
            "sourceName": "source-name",
        },
        "destinationId": "destination_id",
        "destination": {
            "destinationName": "destination-name",
        },
        "catalogId": "catalog-id",
        "syncCatalog": "syncCatalog",
        "schemaChange": "schemaChange",
        "namespaceFormat": "schema-name",
        "namespaceDefinition": "customformat",
        "status": "status",
        "operationIds": ["operation_id"],
    }
    is_operation_normalization.return_value = True
    res = do_get_airbyte_connection(org, "workspace_id", "connection_block_id")
    assert res["name"] == "connection_display_name"
    assert res["blockId"] == "blockId"
    assert res["blockName"] == "block_name"
    assert res["blockData"] == {"connection_id": "connection_id"}
    assert res["connectionId"] == "connection_id"
    assert res["source"] == {"id": "source_id", "name": "source-name"}
    assert res["destination"] == {"id": "destination_id", "name": "destination-name"}
    assert res["catalogId"] == "catalog-id"
    assert res["syncCatalog"] == "syncCatalog"
    assert res["schemaChange"] == "schemaChange"
    assert res["destinationSchema"] == "schema-name"
    assert res["status"] == "status"
    assert res["normalize"] is True
=======
# ===========================================================================


@patch(
    "ddpui.ddpairbyte.airbytehelpers.airbyte_service.create_workspace",
    mock_create_workspace=Mock(),
)
@patch(
    "ddpui.ddpairbyte.airbytehelpers.add_custom_airbyte_connector",
    mock_add_custom_airbyte_connector=Mock(),
)
def test_setup_airbyte_workspace_v1_fail(
    mock_add_custom_airbyte_connector: Mock, create_workspace: Mock
):
    """failing test"""
    org_save = Mock()
    org = Mock(save=org_save)
    create_workspace.return_value = {
        "workspaceId": "wsid",
        "initialSetupComplete": False,
    }
    mock_add_custom_airbyte_connector.side_effect = Exception("error")
    with pytest.raises(Exception):
        setup_airbyte_workspace_v1("workspace_name", org)
    org_save.assert_called_once()
    assert org.airbyte_workspace_id == "wsid"
    mock_add_custom_airbyte_connector.assert_called_once()


@patch(
    "ddpui.ddpairbyte.airbytehelpers.airbyte_service.create_workspace",
    mock_create_workspace=Mock(),
)
@patch(
    "ddpui.ddpairbyte.airbytehelpers.add_custom_airbyte_connector",
    mock_add_custom_airbyte_connector=Mock(),
)
@patch(
    "ddpui.ddpairbyte.airbytehelpers.prefect_service.get_airbyte_server_block_id",
    mock_get_airbyte_server_block_id=Mock(),
)
def test_setup_airbyte_workspace_fail_v1_noproxy(
    mock_get_airbyte_server_block_id: Mock,
    mock_add_custom_airbyte_connector: Mock,
    create_workspace: Mock,
):
    """failing test"""
    org_save = Mock()
    org = Mock(save=org_save)
    create_workspace.return_value = {
        "workspaceId": "wsid",
        "initialSetupComplete": False,
    }
    mock_add_custom_airbyte_connector.return_value = 1
    mock_get_airbyte_server_block_id.side_effect = Exception("error")
    with pytest.raises(Exception) as excinfo:
        setup_airbyte_workspace_v1("workspace_name", org)
    assert str(excinfo.value) == "could not connect to prefect-proxy"


@patch(
    "ddpui.ddpairbyte.airbytehelpers.airbyte_service.create_workspace",
    mock_create_workspace=Mock(),
)
@patch(
    "ddpui.ddpairbyte.airbytehelpers.add_custom_airbyte_connector",
    mock_add_custom_airbyte_connector=Mock(),
)
@patch(
    "ddpui.ddpairbyte.airbytehelpers.prefect_service.get_airbyte_server_block_id",
    mock_get_airbyte_server_block_id=Mock(),
)
@patch(
    "ddpui.ddpairbyte.airbytehelpers.prefect_service.create_airbyte_server_block",
    mock_create_airbyte_server_block=Mock(),
)
def test_setup_airbyte_workspace_v1_create_server_block(
    mock_create_airbyte_server_block: Mock,
    mock_get_airbyte_server_block_id: Mock,
    mock_add_custom_airbyte_connector: Mock,
    create_workspace: Mock,
):
    """failing test"""
    org = Org.objects.create(name="org", slug="org")
    create_workspace.return_value = {
        "workspaceId": "wsid",
        "name": "wsname",
        "initialSetupComplete": False,
    }
    mock_add_custom_airbyte_connector.return_value = 1
    mock_get_airbyte_server_block_id.return_value = None
    mock_create_airbyte_server_block.return_value = (1, "cleaned-block-name")
    setup_airbyte_workspace_v1("workspace_name", org)
    mock_get_airbyte_server_block_id.assert_called_once_with("org-airbyte-server")
    mock_create_airbyte_server_block.assert_called_once_with("org-airbyte-server")
    assert (
        OrgPrefectBlockv1.objects.filter(org=org, block_type=AIRBYTESERVER).count() == 1
    )
    org.delete()


@patch(
    "ddpui.ddpairbyte.airbytehelpers.airbyte_service.create_workspace",
    mock_create_workspace=Mock(),
)
@patch(
    "ddpui.ddpairbyte.airbytehelpers.add_custom_airbyte_connector",
    mock_add_custom_airbyte_connector=Mock(),
)
@patch(
    "ddpui.ddpairbyte.airbytehelpers.prefect_service.get_airbyte_server_block_id",
    mock_get_airbyte_server_block_id=Mock(),
)
@patch(
    "ddpui.ddpairbyte.airbytehelpers.prefect_service.create_airbyte_server_block",
    mock_create_airbyte_server_block=Mock(),
)
def test_setup_airbyte_workspace_v1_server_block_exists(
    mock_create_airbyte_server_block: Mock,
    mock_get_airbyte_server_block_id: Mock,
    mock_add_custom_airbyte_connector: Mock,
    create_workspace: Mock,
):
    """failing test"""
    org = Org.objects.create(name="org", slug="org")
    create_workspace.return_value = {
        "workspaceId": "wsid",
        "name": "wsname",
        "initialSetupComplete": False,
    }
    mock_add_custom_airbyte_connector.return_value = 1
    mock_get_airbyte_server_block_id.return_value = 1
    response = setup_airbyte_workspace_v1("workspace_name", org)
    mock_get_airbyte_server_block_id.assert_called_once_with("org-airbyte-server")
    mock_create_airbyte_server_block.assert_not_called()
    assert (
        OrgPrefectBlockv1.objects.filter(org=org, block_type=AIRBYTESERVER).count() == 1
    )
    assert response.name == "wsname"
    assert response.workspaceId == "wsid"
    assert response.initialSetupComplete is False
    org.delete()
>>>>>>> 4250c78a
<|MERGE_RESOLUTION|>--- conflicted
+++ resolved
@@ -239,7 +239,6 @@
     org.delete()
 
 
-<<<<<<< HEAD
 @patch(
     "ddpui.ddpairbyte.airbytehelpers.airbyte_service.is_operation_normalization",
     is_operation_normalization=Mock(),
@@ -305,7 +304,8 @@
     assert res["destinationSchema"] == "schema-name"
     assert res["status"] == "status"
     assert res["normalize"] is True
-=======
+
+
 # ===========================================================================
 
 
@@ -447,5 +447,4 @@
     assert response.name == "wsname"
     assert response.workspaceId == "wsid"
     assert response.initialSetupComplete is False
-    org.delete()
->>>>>>> 4250c78a
+    org.delete()